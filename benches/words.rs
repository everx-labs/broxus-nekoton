--- conflicted
+++ resolved
@@ -36,13 +36,9 @@
 }
 
 fn create_function(name: &str) {
-<<<<<<< HEAD
-    contracts::abi::ton_token_wallet().function(name).unwrap();
-=======
     nekoton::contracts::abi::ton_token_wallet_v3()
         .function(name)
         .unwrap();
->>>>>>> a2d307bd
 }
 
 criterion_group!(benches, criterion_benchmark);
