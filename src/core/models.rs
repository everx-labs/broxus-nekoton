--- conflicted
+++ resolved
@@ -235,42 +235,38 @@
     pub tokens: BigUint,
 }
 
-<<<<<<< HEAD
+#[derive(Clone, Debug, PartialEq, Serialize, Deserialize)]
+#[serde(rename_all = "camelCase")]
+pub struct IncomingNftTransfer {
+    #[serde(with = "serde_string")]
+    pub send_gas_to: MsgAddressInt,
+    #[serde(with = "serde_string")]
+    pub to: MsgAddressInt,
+    //pub callbacks: BTreeMap<String, NftCallbackPayload>,
+}
+
+#[derive(Clone, Debug, PartialEq, Serialize, Deserialize)]
+#[serde(rename_all = "camelCase")]
+pub struct IncomingChangeOwner {
+    #[serde(with = "serde_address")]
+    pub send_gas_to: MsgAddressInt,
+    #[serde(with = "serde_address")]
+    pub new_owner: MsgAddressInt,
+    //pub callbacks: BTreeMap<String, NftCallbackPayload>,
+}
+
+#[derive(Clone, Debug, PartialEq, Serialize, Deserialize)]
+#[serde(rename_all = "camelCase")]
+pub struct IncomingChangeManager {
+    #[serde(with = "serde_address")]
+    pub send_gas_to: MsgAddressInt,
+    #[serde(with = "serde_address")]
+    pub new_manager: MsgAddressInt,
+    //pub callbacks: BTreeMap<String, NftCallbackPayload>,
+}
+
 #[derive(Clone, Debug, Serialize, Deserialize)]
 #[serde(rename_all = "camelCase", tag = "type", content = "data")]
-=======
-#[derive(Clone, Debug, PartialEq, Serialize, Deserialize)]
-#[serde(rename_all = "camelCase")]
-pub struct IncomingNftTransfer {
-    #[serde(with = "serde_string")]
-    pub send_gas_to: MsgAddressInt,
-    #[serde(with = "serde_string")]
-    pub to: MsgAddressInt,
-    //pub callbacks: BTreeMap<String, NftCallbackPayload>,
-}
-
-#[derive(Clone, Debug, PartialEq, Serialize, Deserialize)]
-#[serde(rename_all = "camelCase")]
-pub struct IncomingChangeOwner {
-    #[serde(with = "serde_address")]
-    pub send_gas_to: MsgAddressInt,
-    #[serde(with = "serde_address")]
-    pub new_owner: MsgAddressInt,
-    //pub callbacks: BTreeMap<String, NftCallbackPayload>,
-}
-
-#[derive(Clone, Debug, PartialEq, Serialize, Deserialize)]
-#[serde(rename_all = "camelCase")]
-pub struct IncomingChangeManager {
-    #[serde(with = "serde_address")]
-    pub send_gas_to: MsgAddressInt,
-    #[serde(with = "serde_address")]
-    pub new_manager: MsgAddressInt,
-    //pub callbacks: BTreeMap<String, NftCallbackPayload>,
-}
-
-#[derive(Clone, Debug)]
->>>>>>> 0c7b1ac3
 pub enum TransferRecipient {
     #[serde(with = "serde_address")]
     OwnerWallet(MsgAddressInt),
