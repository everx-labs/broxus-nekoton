use std::convert::TryFrom;

use anyhow::Result;
use num_bigint::BigUint;
use once_cell::sync::OnceCell;
use ton_block::{MsgAddressInt, Serializable};
<<<<<<< HEAD
use ton_token_abi::UnpackAbi;
use ton_token_unpacker::{UnpackToken, UnpackerError};
=======
use ton_types::UInt256;
>>>>>>> d6f7c6b8

use crate::contracts;
use crate::core::models::*;
use crate::core::ton_wallet::WalletType;
use crate::helpers::abi::{self, FunctionExt};
use crate::utils::*;
use ton_types::UInt256;

pub struct InputMessage(pub Vec<ton_abi::Token>);

pub struct ContractCall {
    pub inputs: Vec<ton_abi::Token>,
    pub outputs: Vec<ton_abi::Token>,
}

pub fn parse_payload(payload: ton_types::SliceData) -> Option<KnownPayload> {
    let function_id = read_u32(&payload).ok()?;
    if function_id == 0 {
        return abi::parse_comment_payload(payload).map(KnownPayload::Comment);
    }

    // TODO: somehow determine token wallet version
    let functions = TokenWalletFunctions::for_version(TokenWalletVersion::Tip3v4)?;

    if function_id == functions.transfer.input_id {
        let inputs = functions.transfer.decode_input(payload, true).ok()?;

        TokenOutgoingTransfer::try_from((InputMessage(inputs), TransferType::ByTokenWalletAddress))
            .map(KnownPayload::TokenOutgoingTransfer)
            .ok()
    } else if function_id == functions.transfer_to_recipient.input_id {
        let inputs = functions
            .transfer_to_recipient
            .decode_input(payload, true)
            .ok()?;

        TokenOutgoingTransfer::try_from((InputMessage(inputs), TransferType::ByOwnerWalletAddress))
            .map(KnownPayload::TokenOutgoingTransfer)
            .ok()
    } else if function_id == functions.burn_by_owner.input_id {
        let inputs = functions.burn_by_owner.decode_input(payload, true).ok()?;

        TokenSwapBack::try_from(InputMessage(inputs))
            .map(KnownPayload::TokenSwapBack)
            .ok()
    } else {
        None
    }
}

pub fn parse_transaction_additional_info(
    tx: &ton_block::Transaction,
    wallet_type: WalletType,
) -> Option<TransactionAdditionalInfo> {
    let in_msg = tx.in_msg.as_ref()?.read_struct().ok()?;

    let int_header = match in_msg.header() {
        ton_block::CommonMsgInfo::ExtInMsgInfo(_) => {
            let (recipient, known_payload, method) = match wallet_type {
                WalletType::WalletV3 => {
                    let mut out_msg = None;
                    tx.out_msgs
                        .iterate(|item| {
                            out_msg = Some(item.0);
                            Ok(false)
                        })
                        .ok()?;

                    let out_msg = out_msg?;
                    let recipient = match out_msg.header() {
                        ton_block::CommonMsgInfo::IntMsgInfo(header) => &header.dst,
                        _ => return None,
                    };

                    let known_payload = out_msg.body().and_then(parse_payload);

                    (
                        Some(recipient.clone()),
                        known_payload,
                        WalletInteractionMethod::WalletV3Transfer,
                    )
                }
                WalletType::Multisig(_) => {
                    let method = parse_multisig_transaction_impl(in_msg, tx)?;
                    let (recipient, known_payload) = match &method {
                        MultisigTransaction::Submit(MultisigSubmitTransaction {
                            payload,
                            dest,
                            ..
                        })
                        | MultisigTransaction::Send(MultisigSendTransaction {
                            payload,
                            dest,
                            ..
                        }) => (Some(dest.clone()), parse_payload(payload.clone().into())),
                        MultisigTransaction::Confirm(_) => (None, None),
                    };

                    (
                        recipient,
                        known_payload,
                        WalletInteractionMethod::Multisig(Box::new(method)),
                    )
                }
            };

            return Some(TransactionAdditionalInfo::WalletInteraction(
                WalletInteractionInfo {
                    recipient,
                    known_payload,
                    method,
                },
            ));
        }
        ton_block::CommonMsgInfo::IntMsgInfo(header) => header,
        ton_block::CommonMsgInfo::ExtOutMsgInfo(_) => return None,
    };

    let depool_notifications = DePoolParticipantFunctions::instance();
    let token_notifications = WalletNotificationFunctions::instance();

    if int_header.bounced {
        return None;
    }

    let body = in_msg.body()?;
    let function_id = read_u32(&body).ok()?;

    if function_id == 0 {
        abi::parse_comment_payload(body).map(TransactionAdditionalInfo::Comment)
    } else if function_id == depool_notifications.on_round_complete.input_id {
        let inputs = depool_notifications
            .on_round_complete
            .decode_input(body, true)
            .ok()?;

        DePoolOnRoundCompleteNotification::try_from(InputMessage(inputs))
            .map(TransactionAdditionalInfo::DePoolOnRoundComplete)
            .ok()
    } else if function_id == depool_notifications.receive_answer.input_id {
        let inputs = depool_notifications
            .receive_answer
            .decode_input(body, true)
            .ok()?;

        DePoolReceiveAnswerNotification::try_from(InputMessage(inputs))
            .map(TransactionAdditionalInfo::DePoolReceiveAnswer)
            .ok()
    } else if function_id == token_notifications.notify_wallet_deployed.input_id {
        let inputs = token_notifications
            .notify_wallet_deployed
            .decode_input(body, true)
            .ok()?;

        TokenWalletDeployedNotification::try_from(InputMessage(inputs))
            .map(TransactionAdditionalInfo::TokenWalletDeployed)
            .ok()
    } else if function_id
        == token_notifications
            .notify_ethereum_event_status_changed
            .input_id
    {
        let inputs = token_notifications
            .notify_ethereum_event_status_changed
            .decode_input(body, true)
            .ok()?;

        EthEventStatusChanged::try_from(InputMessage(inputs))
            .map(|event| TransactionAdditionalInfo::EthEventStatusChanged(event.new_status))
            .ok()
    } else if function_id == token_notifications.notify_ton_event_status_changed.input_id {
        let inputs = token_notifications
            .notify_ton_event_status_changed
            .decode_input(body, true)
            .ok()?;

        TonEventStatusChanged::try_from(InputMessage(inputs))
            .map(|event| TransactionAdditionalInfo::TonEventStatusChanged(event.new_status))
            .ok()
    } else {
        None
    }
}

struct DePoolParticipantFunctions {
    on_round_complete: &'static ton_abi::Function,
    receive_answer: &'static ton_abi::Function,
}

impl DePoolParticipantFunctions {
    fn new(contract: &'static ton_abi::Contract) -> Self {
        Self {
            on_round_complete: contract.function("onRoundComplete").trust_me(),
            receive_answer: contract.function("receiveAnswer").trust_me(),
        }
    }

    fn instance() -> &'static Self {
        static IDS: OnceCell<DePoolParticipantFunctions> = OnceCell::new();
        IDS.get_or_init(|| DePoolParticipantFunctions::new(contracts::abi::depool_v3_participant()))
    }
}

struct WalletNotificationFunctions {
    notify_wallet_deployed: &'static ton_abi::Function,
    notify_ethereum_event_status_changed: &'static ton_abi::Function,
    notify_ton_event_status_changed: &'static ton_abi::Function,
}

impl WalletNotificationFunctions {
    fn new(contract: &'static ton_abi::Contract) -> Self {
        Self {
            notify_wallet_deployed: contract.function("notifyWalletDeployed").trust_me(),
            notify_ethereum_event_status_changed: contract
                .function("notifyEthereumEventStatusChanged")
                .trust_me(),
            notify_ton_event_status_changed: contract
                .function("notifyTonEventStatusChanged")
                .trust_me(),
        }
    }

    fn instance() -> &'static Self {
        static IDS: OnceCell<WalletNotificationFunctions> = OnceCell::new();
        IDS.get_or_init(|| WalletNotificationFunctions::new(contracts::abi::wallet_notifications()))
    }
}

impl TryFrom<InputMessage> for DePoolOnRoundCompleteNotification {
    type Error = UnpackerError;

    fn try_from(value: InputMessage) -> Result<Self, Self::Error> {
        let input: DePoolOnRoundCompleteNotification = value.0.unpack()?;

        Ok(Self {
            round_id: input.round_id,
            reward: input.reward,
            ordinary_stake: input.ordinary_stake,
            vesting_stake: input.vesting_stake,
            lock_stake: input.lock_stake,
            reinvest: input.reinvest,
            reason: input.reason,
        })
    }
}

impl TryFrom<InputMessage> for DePoolReceiveAnswerNotification {
    type Error = UnpackerError;

    fn try_from(value: InputMessage) -> Result<Self, Self::Error> {
        let input: DePoolReceiveAnswerNotification = value.0.unpack()?;

        Ok(Self {
            error_code: input.error_code,
            comment: input.comment,
        })
    }
}

impl TryFrom<InputMessage> for TokenWalletDeployedNotification {
    type Error = UnpackerError;

    fn try_from(value: InputMessage) -> Result<Self, Self::Error> {
        let input: TokenWalletDeployedNotification = value.0.unpack()?;

        Ok(Self {
            root_token_contract: input.root_token_contract,
        })
    }
}

#[derive(UnpackAbi)]
#[abi(plain)]
struct EthEventStatusChanged {
    #[abi(name = "status")]
    new_status: EthEventStatus,
}

impl TryFrom<InputMessage> for EthEventStatusChanged {
    type Error = UnpackerError;

    fn try_from(value: InputMessage) -> Result<Self, Self::Error> {
        let input: EthEventStatusChanged = value.0.unpack()?;

        Ok(Self {
            new_status: input.new_status,
        })
    }
}

#[derive(UnpackAbi)]
#[abi(plain)]
struct TonEventStatusChanged {
    #[abi(name = "status")]
    new_status: TonEventStatus,
}

impl TryFrom<InputMessage> for TonEventStatusChanged {
    type Error = UnpackerError;

    fn try_from(value: InputMessage) -> Result<Self, Self::Error> {
        let input: TonEventStatusChanged = value.0.unpack()?;

        Ok(Self {
            new_status: input.new_status,
        })
    }
}

pub fn parse_multisig_transaction(tx: &ton_block::Transaction) -> Option<MultisigTransaction> {
    let in_msg = tx.in_msg.as_ref()?.read_struct().ok()?;
    if !matches!(in_msg.header(), ton_block::CommonMsgInfo::ExtInMsgInfo(_)) {
        return None;
    }
    parse_multisig_transaction_impl(in_msg, tx)
}

fn parse_multisig_transaction_impl(
    in_msg: ton_block::Message,
    tx: &ton_block::Transaction,
) -> Option<MultisigTransaction> {
    const PUBKEY_OFFSET: usize = 1 + ed25519_dalek::SIGNATURE_LENGTH * 8 + 1;
    const PUBKEY_LENGTH: usize = 256;
    const TIME_LENGTH: usize = 64;
    const EXPIRE_LENGTH: usize = 32;

    let mut body = in_msg.body()?;
    let function_id = {
        let mut body = body.clone();

        // Shift body by Maybe(signature), Maybe(pubkey), time and expire
        body.move_by(PUBKEY_OFFSET + PUBKEY_LENGTH + TIME_LENGTH + EXPIRE_LENGTH)
            .ok()?;

        read_u32(&body).ok()?
    };

    let functions = MultisigFunctions::instance();

    if function_id == functions.send_transaction.input_id {
        let tokens = functions.send_transaction.decode_input(body, false).ok()?;

        MultisigSendTransaction::try_from(InputMessage(tokens))
            .map(MultisigTransaction::Send)
            .ok()
    } else if function_id == functions.submit_transaction.input_id {
        let inputs = functions
            .submit_transaction
            .decode_input(body.clone(), false)
            .ok()?;
        let outputs = functions.submit_transaction.parse(tx).ok()?;

        body.move_by(PUBKEY_OFFSET).ok()?;

        let custodian = body.get_next_hash().ok()?;
        MultisigSubmitTransaction::try_from((custodian, ContractCall { inputs, outputs }))
            .map(MultisigTransaction::Submit)
            .ok()
    } else if function_id == functions.confirm_transaction.input_id {
        let inputs = functions
            .confirm_transaction
            .decode_input(body.clone(), false)
            .ok()?;

        body.move_by(PUBKEY_OFFSET).ok()?;

        let custodian = body.get_next_hash().ok()?;
        MultisigConfirmTransaction::try_from((custodian, InputMessage(inputs)))
            .map(MultisigTransaction::Confirm)
            .ok()
    } else {
        None
    }
}

struct MultisigFunctions {
    send_transaction: &'static ton_abi::Function,
    submit_transaction: &'static ton_abi::Function,
    confirm_transaction: &'static ton_abi::Function,
}

impl MultisigFunctions {
    fn new(contract: &'static ton_abi::Contract) -> Self {
        Self {
            send_transaction: contract.function("sendTransaction").trust_me(),
            submit_transaction: contract.function("submitTransaction").trust_me(),
            confirm_transaction: contract.function("confirmTransaction").trust_me(),
        }
    }

    fn instance() -> &'static Self {
        static IDS: OnceCell<MultisigFunctions> = OnceCell::new();
        IDS.get_or_init(|| MultisigFunctions::new(contracts::abi::safe_multisig_wallet()))
    }
}

<<<<<<< HEAD
impl TryFrom<InputMessage> for MultisigConfirmTransaction {
    type Error = UnpackerError;

    fn try_from(value: InputMessage) -> Result<Self, Self::Error> {
        let output: MultisigConfirmTransaction = value.0.unpack()?;
        Ok(Self {
            transaction_id: output.transaction_id,
        })
    }
}

#[derive(UnpackAbi)]
#[abi(plain)]
struct MultisigSubmitTransactionInput {
    #[abi(address)]
    dest: MsgAddressInt,
    #[abi(biguint128)]
    value: BigUint,
    #[abi(bool)]
    bounce: bool,
    #[abi(bool, name = "allBalance")]
    all_balance: bool,
    #[abi(cell)]
    payload: ton_types::Cell,
}

#[derive(UnpackAbi)]
#[abi(plain)]
struct MultisigSubmitTransactionOutput {
    #[abi(uint64, name = "transId")]
    trans_id: u64,
}

impl TryFrom<ContractCall> for MultisigSubmitTransaction {
    type Error = UnpackerError;

    fn try_from(value: ContractCall) -> Result<Self, Self::Error> {
        let input: MultisigSubmitTransactionInput = value.inputs.unpack()?;
        let output: MultisigSubmitTransactionOutput = value.outputs.unpack()?;

        Ok(Self {
            dest: input.dest,
            value: input.value,
            bounce: input.bounce,
            all_balance: input.all_balance,
            payload: input.payload,
            trans_id: output.trans_id,
=======
impl TryFrom<(UInt256, InputMessage)> for MultisigConfirmTransaction {
    type Error = ParserError;

    fn try_from((custodian, value): (UInt256, InputMessage)) -> Result<Self, Self::Error> {
        let mut parser = value.0.into_parser();
        Ok(Self {
            custodian,
            transaction_id: parser.parse_next()?,
        })
    }
}

impl TryFrom<(UInt256, ContractCall)> for MultisigSubmitTransaction {
    type Error = ParserError;

    fn try_from((custodian, value): (UInt256, ContractCall)) -> Result<Self, Self::Error> {
        let mut input = value.inputs.into_parser();
        let mut output = value.outputs.into_parser();

        Ok(Self {
            custodian,
            dest: input.parse_next()?,
            value: input.parse_next()?,
            bounce: input.parse_next()?,
            all_balance: input.parse_next()?,
            payload: input.parse_next()?,
            trans_id: output.parse_next()?,
>>>>>>> d6f7c6b8
        })
    }
}

impl TryFrom<InputMessage> for MultisigSendTransaction {
    type Error = UnpackerError;

    fn try_from(value: InputMessage) -> Result<Self, Self::Error> {
        let input: MultisigSendTransaction = value.0.unpack()?;

        Ok(Self {
            dest: input.dest,
            value: input.value,
            bounce: input.bounce,
            flags: input.flags,
            payload: input.payload,
        })
    }
}

pub fn parse_token_transaction(
    tx: &ton_block::Transaction,
    description: &ton_block::TransactionDescrOrdinary,
    version: TokenWalletVersion,
) -> Option<TokenWalletTransaction> {
    if description.aborted {
        return None;
    }

    let functions = TokenWalletFunctions::for_version(version)?;

    let in_msg = tx.in_msg.as_ref()?.read_struct().ok()?;

    let mut body = in_msg.body()?;
    let function_id = read_u32(&body).ok()?;

    let header = in_msg.int_header()?;
    if header.bounced {
        body.move_by(32).ok()?;
        let function_id = read_u32(&body).ok()?;

        if function_id == functions.internal_transfer.input_id {
            return Some(TokenWalletTransaction::TransferBounced(
                body.get_next_u128().ok()?.into(),
            ));
        }

        let root_contract_functions = RootTokenContractFunctions::for_version(version)?;
        if function_id == root_contract_functions.tokens_burned.input_id {
            Some(TokenWalletTransaction::SwapBackBounced(
                body.get_next_u128().ok()?.into(),
            ))
        } else {
            None
        }
    } else if function_id == functions.accept.input_id {
        let inputs = functions.accept.decode_input(body, true).ok()?;

        Accept::try_from(InputMessage(inputs))
            .map(|Accept { tokens }| TokenWalletTransaction::Accept(tokens))
            .ok()
    } else if function_id == functions.transfer.input_id {
        let inputs = functions.transfer.decode_input(body, true).ok()?;

        TokenOutgoingTransfer::try_from((InputMessage(inputs), TransferType::ByTokenWalletAddress))
            .map(TokenWalletTransaction::OutgoingTransfer)
            .ok()
    } else if function_id == functions.transfer_to_recipient.input_id {
        let inputs = functions
            .transfer_to_recipient
            .decode_input(body, true)
            .ok()?;

        TokenOutgoingTransfer::try_from((InputMessage(inputs), TransferType::ByOwnerWalletAddress))
            .map(TokenWalletTransaction::OutgoingTransfer)
            .ok()
    } else if function_id == functions.internal_transfer.input_id {
        let inputs = functions.internal_transfer.decode_input(body, true).ok()?;

        TokenIncomingTransfer::try_from(InputMessage(inputs))
            .map(TokenWalletTransaction::IncomingTransfer)
            .ok()
    } else if function_id == functions.burn_by_owner.input_id {
        let inputs = functions.burn_by_owner.decode_input(body, true).ok()?;

        TokenSwapBack::try_from(InputMessage(inputs))
            .map(TokenWalletTransaction::SwapBack)
            .ok()
    } else {
        None
    }
}

struct TokenWalletFunctions {
    accept: &'static ton_abi::Function,
    transfer_to_recipient: &'static ton_abi::Function,
    transfer: &'static ton_abi::Function,
    internal_transfer: &'static ton_abi::Function,
    burn_by_owner: &'static ton_abi::Function,
}

impl TokenWalletFunctions {
    fn new(contract: &'static ton_abi::Contract) -> Self {
        Self {
            accept: contract.function("accept").trust_me(),
            transfer_to_recipient: contract.function("transferToRecipient").trust_me(),
            transfer: contract.function("transfer").trust_me(),
            internal_transfer: contract.function("internalTransfer").trust_me(),
            burn_by_owner: contract.function("burnByOwner").trust_me(),
        }
    }

    fn for_version(version: TokenWalletVersion) -> Option<&'static Self> {
        Some(match version {
            TokenWalletVersion::Tip3v1 => return None,
            TokenWalletVersion::Tip3v2 => {
                static IDS: OnceCell<TokenWalletFunctions> = OnceCell::new();
                IDS.get_or_init(|| Self::new(contracts::abi::ton_token_wallet_v2()))
            }
            TokenWalletVersion::Tip3v3 => {
                static IDS: OnceCell<TokenWalletFunctions> = OnceCell::new();
                IDS.get_or_init(|| Self::new(contracts::abi::ton_token_wallet_v3()))
            }
            TokenWalletVersion::Tip3v4 => {
                static IDS: OnceCell<TokenWalletFunctions> = OnceCell::new();
                IDS.get_or_init(|| Self::new(contracts::abi::ton_token_wallet_v4()))
            }
        })
    }
}

struct RootTokenContractFunctions {
    tokens_burned: &'static ton_abi::Function,
}

impl RootTokenContractFunctions {
    fn new(contract: &'static ton_abi::Contract) -> Self {
        Self {
            tokens_burned: contract.function("tokensBurned").trust_me(),
        }
    }

    fn for_version(version: TokenWalletVersion) -> Option<&'static Self> {
        Some(match version {
            TokenWalletVersion::Tip3v1 => return None,
            TokenWalletVersion::Tip3v2 => {
                static IDS: OnceCell<RootTokenContractFunctions> = OnceCell::new();
                IDS.get_or_init(|| Self::new(contracts::abi::root_token_contract_v2()))
            }
            TokenWalletVersion::Tip3v3 => {
                static IDS: OnceCell<RootTokenContractFunctions> = OnceCell::new();
                IDS.get_or_init(|| Self::new(contracts::abi::root_token_contract_v3()))
            }
            TokenWalletVersion::Tip3v4 => {
                static IDS: OnceCell<RootTokenContractFunctions> = OnceCell::new();
                IDS.get_or_init(|| Self::new(contracts::abi::root_token_contract_v4()))
            }
        })
    }
}

#[derive(UnpackAbi)]
#[abi(plain)]
struct TonTokenWalletBurnByOwner {
    #[abi(biguint128)]
    tokens: BigUint,
    #[abi(biguint128, name = "grams")]
    _grams: BigUint,
    #[abi(address, name = "send_gas_to")]
    _send_gas_to: MsgAddressInt,
    #[abi(address, name = "callback_address")]
    _callback_address: MsgAddressInt,
    #[abi(cell)]
    callback_payload: ton_types::Cell,
}

impl TryFrom<InputMessage> for TokenSwapBack {
    type Error = UnpackerError;

    fn try_from(value: InputMessage) -> Result<Self, Self::Error> {
        let input: TonTokenWalletBurnByOwner = value.0.unpack()?;

        let to = match ton_abi::TokenValue::read_from(
            &ton_abi::ParamType::Bytes,
            input
                .callback_payload
                .write_to_new_cell()
                .map_err(|_| UnpackerError::InvalidAbi)?
                .into(),
            true,
            2,
        ) {
            Ok((ton_abi::TokenValue::Bytes(destination), _)) if destination.len() == 20 => {
                format!("0x{}", hex::encode(&destination))
            }
            _ => return Err(UnpackerError::InvalidAbi),
        };

        Ok(TokenSwapBack {
            tokens: input.tokens,
            to,
        })
    }
}

#[derive(UnpackAbi)]
#[abi(plain)]
struct Accept {
    #[abi(biguint128)]
    tokens: BigUint,
}

impl TryFrom<InputMessage> for Accept {
    type Error = UnpackerError;

    fn try_from(value: InputMessage) -> Result<Self, Self::Error> {
        let input: Accept = value.0.unpack()?;

        Ok(Accept {
            tokens: input.tokens,
        })
    }
}

enum TransferType {
    ByOwnerWalletAddress,
    ByTokenWalletAddress,
}

#[derive(UnpackAbi)]
#[abi(plain)]
struct TonTokenWalletTransferToRecipient {
    #[abi(uint256, name = "recipient_public_key")]
    _recipient_public_key: UInt256,
    #[abi(address)]
    recipient_address: MsgAddressInt,
    #[abi(biguint128)]
    tokens: BigUint,
    #[abi(biguint128, name = "deploy_grams")]
    _deploy_grams: BigUint,
    #[abi(biguint128, name = "transfer_grams")]
    _transfer_grams: BigUint,
    #[abi(address, name = "send_gas_to")]
    _send_gas_to: MsgAddressInt,
    #[abi(bool, name = "notify_receiver")]
    _notify_receiver: bool,
    #[abi(cell, name = "payload")]
    _payload: ton_types::Cell,
}

#[derive(UnpackAbi)]
#[abi(plain)]
struct TonTokenWalletTransfer {
    #[abi(address)]
    to: MsgAddressInt,
    #[abi(biguint128)]
    tokens: BigUint,
    #[abi(biguint128, name = "grams")]
    _grams: BigUint,
    #[abi(address, name = "send_gas_to")]
    _send_gas_to: MsgAddressInt,
    #[abi(bool, name = "notify_receiver")]
    _notify_receiver: bool,
    #[abi(cell, name = "payload")]
    _payload: ton_types::Cell,
}

impl TryFrom<(InputMessage, TransferType)> for TokenOutgoingTransfer {
    type Error = UnpackerError;

    fn try_from((value, transfer_type): (InputMessage, TransferType)) -> Result<Self, Self::Error> {
        let data = match transfer_type {
            // "transferToRecipient"
            TransferType::ByOwnerWalletAddress => {
                let input: TonTokenWalletTransferToRecipient = value.0.unpack()?;
                TokenOutgoingTransfer {
                    to: TransferRecipient::OwnerWallet(input.recipient_address),
                    tokens: input.tokens,
                }
            }
            // "transfer
            TransferType::ByTokenWalletAddress => {
                let input: TonTokenWalletTransfer = value.0.unpack()?;
                TokenOutgoingTransfer {
                    to: TransferRecipient::TokenWallet(input.to),
                    tokens: input.tokens,
                }
            }
        };

        Ok(data)
    }
}

#[derive(UnpackAbi)]
#[abi(plain)]
struct TonTokenWalletInternalTransfer {
    #[abi(biguint128)]
    tokens: BigUint,
    #[abi(uint256, name = "sender_public_key")]
    _sender_public_key: UInt256,
    #[abi(address, name = "sender_address")]
    sender_address: MsgAddressInt,
    #[abi(address, name = "send_gas_to")]
    _send_gas_to: MsgAddressInt,
    #[abi(bool, name = "notify_receiver")]
    _notify_receiver: bool,
    #[abi(cell, name = "payload")]
    _payload: ton_types::Cell,
}

impl TryFrom<InputMessage> for TokenIncomingTransfer {
    type Error = UnpackerError;

    fn try_from(value: InputMessage) -> Result<Self, Self::Error> {
        let input: TonTokenWalletInternalTransfer = value.0.unpack()?;

        Ok(TokenIncomingTransfer {
            tokens: input.tokens,
            sender_address: input.sender_address,
        })
    }
}

#[cfg(test)]
mod tests {
    use ton_block::{Deserializable, Transaction, TransactionDescrOrdinary};

    use super::*;
    use crate::core::ton_wallet::MultisigType;

    fn parse_transaction(data: &str) -> (Transaction, TransactionDescrOrdinary) {
        let tx = Transaction::construct_from_base64(data).unwrap();
        let description = match tx.description.read_struct().unwrap() {
            ton_block::TransactionDescr::Ordinary(description) => description,
            _ => panic!(),
        };
        (tx, description)
    }

    #[test]
    fn test_transaction_with_comment() {
        let tx = Transaction::construct_from_base64("te6ccgECCAEAAa0AA7V6khRTRyNmt/7uwVMjqWtdzxcZfIjcDUV436UpALijPLAAALi67rDsNGkd3DyaHde6qGSNyU7rxIrKKUFCg2XCiOWm8qj/wgcwAAC4uu6w7BYG3S5AABRh6EgIBQQBAhUECQ7msoAYYehIEQMCAFvAAAAAAAAAAAAAAAABLUUtpEnlC4z33SeGHxRhIq/htUa7i3D8ghbwxhQTn44EAJwnzD0JAAAAAAAAAAAAAwAAAAAAAAAAAAAAAAAAAAAAAAAAAAAAAAAAAAAAAAAAAAAAAAAAAAAAAAAAAAAAAAAAAAAAAAAAAAAAAAAAAAAAgnI6oOa5hnaAmb92gCQ5BlaDDjAmDoH5UvSJNuK95TfvcajtZ/eBLgOpVpjmuIPSjgFKd0RzU/MXZ1uRuop7DU5HAQGgBgG5aAFSQopo5GzW/93YKmR1LWu54uMvkRuBqK8b9KUgFxRnlwAqSFFNHI2a3/u7BUyOpa13PFxl8iNwNRXjfpSkAuKM8tDuaygABhnMOAAAFxdd1h2EwNulyAAAAABABwAqaSBsb3ZlIG1lbWVzIGFuZCDwn6aA").unwrap();

        assert!(matches!(
            parse_transaction_additional_info(&tx, WalletType::WalletV3).unwrap(),
            TransactionAdditionalInfo::Comment(_)
        ));
    }

    #[test]
    fn parse_depool_on_round_complete() {
        let tx = Transaction::construct_from_base64("te6ccgECBgEAATYAA7F6khRTRyNmt/7uwVMjqWtdzxcZfIjcDUV436UpALijPLAAAMhcEbrIEikkn05Ku83ZEENvShriMSDo3Wrh+PZVqEZZFR73UDNgAADIW3VTuCYJRG2wABQiKAMCAQALDERIQEkgAIJy0W3rZziZMBhdOhOSsj9f2V3MqUZWvD39kx9ersOjLDlIhSvIB0KaWZELIJ7zw+I+Sy9Ykv6tSJbSpB49hDcHiQEBoAQBq0gBd5fv1pbeJAd0Wp/qbrvGFKgRUCYX7z8OHfefqT2CydMAKkhRTRyNmt/7uwVMjqWtdzxcZfIjcDUV436UpALijPLEBAYduXAAABkLgdvLrMEojabABQBbRE1D9QAAAAAAAAB5AAAAAES7c48AAATFd7ZSmgAAAAAAAAAAAAAAAAAAAACCwA==").unwrap();

        assert!(matches!(
            parse_transaction_additional_info(&tx, WalletType::WalletV3).unwrap(),
            TransactionAdditionalInfo::DePoolOnRoundComplete(_)
        ))
    }

    #[test]
    fn parse_depool_receive_answer() {
        let tx = Transaction::construct_from_base64("te6ccgECBwEAAaEAA7V6khRTRyNmt/7uwVMjqWtdzxcZfIjcDUV436UpALijPLAAAMhnsD1kVwt3ZSvzdkgOgwJsxv58wEM0BQZrsemU6arhBFJ4fxjwAADIZ7A9ZBYJRjLgABRh6EgIBQQBAhUMCQ66Pp4YYehIEQMCAFvAAAAAAAAAAAAAAAABLUUtpEnlC4z33SeGHxRhIq/htUa7i3D8ghbwxhQTn44EAJwnzDxS7AAAAAAAAAAAAwAAAAAAAAAAAAAAAAAAAAAAAAAAAAAAAAAAAAAAAAAAAAAAAAAAAAAAAAAAAAAAAAAAAAAAAAAAAAAAAAAAAAAAgnIEOMO6fRXte5PGI5jiEUhiDtcNPCIWL5NWNQNOK9Xcl+MnFzrWwqjP3BjSUMj+iqVsHR/XXRK4EG15vN19dQTxAQGgBgDRSAFA+IzRUVgwA2vU75DcYvlAT67YURjbSaU6+j+uLV/oFQAqSFFNHI2a3/u7BUyOpa13PFxl8iNwNRXjfpSkAuKM8tDro+ngBhRYYAAAGQz2B6yIwSjGXB+ITyIAAAADAAAAAAAAAABA").unwrap();

        assert!(matches!(
            parse_transaction_additional_info(&tx, WalletType::WalletV3).unwrap(),
            TransactionAdditionalInfo::DePoolReceiveAnswer(_)
        ))
    }

    #[test]
    fn test_parse_wallet_deployment() {
        let tx = Transaction::construct_from_base64("te6ccgECBQEAATAAA7F44lhmAlE+maVfor4IVhRpx85Rp9WiWXdVjnfvK8k4e0AAALc5peDsFNAtcF1BRBGfRP73+ljNPUUc+ir7FmHntIcbeh/ba28gAAC3OZS2ZBYGofQAABQgSAMCAQAVBECIicQJoBh6EgIAgnIIhWuBGHA/f3IsyBPHr57C3d7pcU83NmIoz5CkFu+Hsn742ILtpOsOCyUw6fEN9VwMZzJ8dj6MuR/kKlztR9sKAQGgBAD3aAHILrQNhiymjQB0/Pw/ubdxFv4FXRIQhcVcOMZMH8eJ5wAjiWGYCUT6ZpV+ivghWFGnHzlGn1aJZd1WOd+8ryTh7QicQAYUWGAAABbnNEILiMDUPm4kKd2bwA7tPzMWNNSaXaK1RvRlLdSIlIehh8LvndIgPP8XtYTj2A==").unwrap();

        assert!(matches!(
            parse_transaction_additional_info(&tx, WalletType::WalletV3).unwrap(),
            TransactionAdditionalInfo::TokenWalletDeployed(_)
        ));
    }

    #[test]
    fn test_parse_notify_ton_event_in_progress() {
        let tx = Transaction::construct_from_base64("te6ccgECBQEAARIAA7F3Z4uAXuzvyEQyChbfh5UWC1USVrQNt9rgp8rFv4ExjCAAACgpY0FkF0icFNiz9eyMoHQj/XjOgvfd/Ty/FCTLIWVObMZeWYygAAAoKVP/JBYFZCYQABQgSAMCAQAXBECIwGGoCaAYehICAIJyfS8JL8YlmU0DmZFQVw8vxQ/7HiHzKY43/AS+wp7M2ylauXc4qj/KSRi2zF7A/86IuQtXzsWopEYjhgirgz9e7AEBoAQAuWgANCX2CqQaEevZ1UVg2Lqddhy1GwOCKNcFg+tItZwPrSsAHZ4uAXuzvyEQyChbfh5UWC1USVrQNt9rgp8rFv4ExjCMBhqABhRYYAAABQUsDJ8EwKyEtCQz2A0AQA==").unwrap();

        assert!(matches!(
            parse_transaction_additional_info(&tx, WalletType::WalletV3).unwrap(),
            TransactionAdditionalInfo::TonEventStatusChanged(TonEventStatus::InProcess)
        ));
    }

    #[test]
    fn test_parse_notify_ton_event_confirmed() {
        let tx = Transaction::construct_from_base64("te6ccgECBQEAARAAA693Z4uAXuzvyEQyChbfh5UWC1USVrQNt9rgp8rFv4ExjCAAACgpY0FkKsGZIkbgb+dAhZwgZ18EGe+NGsuMOe6ebP1mZa9VGBSAAAAoKWNBZBYFZCYQABQIAwIBABUECMBhqAmgGHoSAgCCclq5dziqP8pJGLbMXsD/zoi5C1fOxaikRiOGCKuDP17sST2OxTOw8znrkarFBXwMMjxqG+Yjk6CZ5llzQdlgia8BAaAEALloADQl9gqkGhHr2dVFYNi6nXYctRsDgijXBYPrSLWcD60rAB2eLgF7s78hEMgoW34eVFgtVEla0Dbfa4KfKxb+BMYwjAYagAYUWGAAAAUFLAyfEMCshLQkM9gNAMA=").unwrap();

        assert!(matches!(
            parse_transaction_additional_info(&tx, WalletType::WalletV3).unwrap(),
            TransactionAdditionalInfo::TonEventStatusChanged(TonEventStatus::Confirmed)
        ));
    }

    #[test]
    fn test_parse_notify_eth_event_executed() {
        let tx = Transaction::construct_from_base64("te6ccgECBQEAARAAA7F3Z4uAXuzvyEQyChbfh5UWC1USVrQNt9rgp8rFv4ExjCAAACgpJyyIHVER8kq3HiJ7CLh63f0L6FNuFHClVei7uztOlIVx5IAgAAAoKR2jIBYFZB0QABQgKAMCAQAVBEBIicQJoBh6EgIAgnJ5eeKyWbIdllmQpwd9nH4qJGD/wzlQHDOWGC8QCKLnKVPlKWjgh4Ae4SGip4eNs+wh2HRqN6GU/Wffzz3PQ0+cAQGgBAC3aADXzfj3weHPfUJKipSKRpGGpGAwOVdhrobopP5lBZqZQQAdni4Be7O/IRDIKFt+HlRYLVRJWtA232uCnysW/gTGMIicQAYUWGAAAAUFJGt/BMCsg5ImeLTNAUA=").unwrap();

        assert!(matches!(
            parse_transaction_additional_info(&tx, WalletType::WalletV3).unwrap(),
            TransactionAdditionalInfo::EthEventStatusChanged(EthEventStatus::Executed)
        ));
    }

    #[test]
    fn test_parse_notify_eth_event_in_progress() {
        let tx = Transaction::construct_from_base64("te6ccgECBQEAARIAA7N3Z4uAXuzvyEQyChbfh5UWC1USVrQNt9rgp8rFv4ExjCAAACgpEEkoHa2hZg3hyGFZxbZG8DRavBlR+G7vy+yz9PJyQrxh/W4QAAAnbUG/sCYFZBnwABRCRugDAgEAFwSEjciJxAmgGHoSAgCCcp0VD3BI01U2YOaQOUOy9/YQkmqW/wL8IERbo0LGwN/gcu+lArv8eOIZKRF0FR71vLLq0pv5ZIUL0wCcN2tZnDgBAaAEALdoANfN+PfB4c99QkqKlIpGkYakYDA5V2Guhuik/mUFmplBAB2eLgF7s78hEMgoW34eVFgtVEla0Dbfa4KfKxb+BMYwiJxABhRYYAAABQUhjxMEwKyDMiZ4tM0AQA==").unwrap();

        assert!(matches!(
            parse_transaction_additional_info(&tx, WalletType::WalletV3).unwrap(),
            TransactionAdditionalInfo::EthEventStatusChanged(EthEventStatus::InProcess)
        ));
    }

    #[test]
    fn test_parse_notify_eth_event_confirmed() {
        let tx = Transaction::construct_from_base64("te6ccgECBQEAAQ4AA693Z4uAXuzvyEQyChbfh5UWC1USVrQNt9rgp8rFv4ExjCAAACgpEEkoLbKTCjolcexnodkGoK58txUv9GyQgugOZ9EMrSi3GIHgAAAoKRBJKBYFZBnwABQIAwIBABMECInECaAYehICAIJycu+lArv8eOIZKRF0FR71vLLq0pv5ZIUL0wCcN2tZnDir/Oq0GrRrpS+ymd9014DHJx3FvKJnpwSicuDNwT4phgEBoAQAt2gA183498Hhz31CSoqUikaRhqRgMDlXYa6G6KT+ZQWamUEAHZ4uAXuzvyEQyChbfh5UWC1USVrQNt9rgp8rFv4ExjCInEAGFFhgAAAFBSGPExDArIMyJni0zQDA").unwrap();

        assert!(matches!(
            parse_transaction_additional_info(&tx, WalletType::WalletV3).unwrap(),
            TransactionAdditionalInfo::EthEventStatusChanged(EthEventStatus::Confirmed)
        ));
    }

    #[test]
    fn test_parse_wallet_v3_transfer() {
        let tx = Transaction::construct_from_base64("te6ccgECCgEAAkgAA7V6khRTRyNmt/7uwVMjqWtdzxcZfIjcDUV436UpALijPLAAAOsYeZvcH4TzG78Qm4432VnPT2nEy4Ms4gzZ+kR9Dc3m2ovCml6wAADqzLEDICYOmNuQADRpPeiIBQQBAhEMggEGGW16hEADAgBvyYehIEwUWEAAAAAAAAIAAAAAAAPgixOHXZ98UI4dij2WkyFV1pxMvMnheV/eiEMi5McOJkBQFgwAnUF2QxOIAAAAAAAAAAAQgAAAAAAAAAAAAAAAAAAAAAAAAAAAAAAAAAAAAAAAAAAAAAAAAAAAAAAAAAAAAAAAAAAAAAAAAAAAAAAAAAAAACAAgnKb5t2GaSGpykknfbY8sbLCoUmDjRnHY8ac6h6aQu56Ln3v5XCybUkA/gfrXRR3FEMh6/ByWbJu6d1D4Gxa7IrOAgHgCAYBAd8HALFIAVJCimjkbNb/3dgqZHUta7ni4y+RG4Gorxv0pSAXFGeXACpIUU0cjZrf+7sFTI6lrXc8XGXyI3A1FeN+lKQC4ozy0O5rKAAGFFhgAAAdYw8ze4TB0xtyQAHfiAFSQopo5GzW/93YKmR1LWu54uMvkRuBqK8b9KUgFxRnlgOVFdAK7dI4eTxuEFTOhLxRr9wbXDgGzg0hdU9yZ5Fh4kK1kUZwoNhGrMoZQuRfhZC579ikC131c9r3A1GPZdA6XUlsUwdMb1gAABcAHAkAaEIAVJCimjkbNb/3dgqZHUta7ni4y+RG4Gorxv0pSAXFGeWh3NZQAAAAAAAAAAAAAAAAAAA=").unwrap();

        assert!(matches!(
            parse_transaction_additional_info(&tx, WalletType::WalletV3).unwrap(),
            TransactionAdditionalInfo::WalletInteraction(WalletInteractionInfo {
                recipient: Some(_),
                known_payload: None,
                method: WalletInteractionMethod::WalletV3Transfer,
            })
        ))
    }

    #[test]
    fn test_parse_multisig_submit() {
        let tx = Transaction::construct_from_base64("te6ccgECDAEAAkMAA693d3d3d3d3d3d3d3d3d3d3d3d3d3d3d3d3d3d3d3d3d3AAAEv38uN8H+CfBrFklcU0i9Vs4RZzxi5vtTa9PqJ/LpPctz/rat2wAABIjJ0UsBX2sytAADQIBQQBAgcMBgRAAwIAYcAAAAAAAAIAAAAAAAOylU78GhKKYOUuj1Rh3dLpOOzgJUEyoySchhaM60lDREBQDowAnUfXAxOIAAAAAAAAAABtAAAAAAAAAAAAAAAAAAAAAAAAAAAAAAAAAAAAAAAAAAAAAAAAAAAAAAAAAAAAAAAAAAAAAAAAAAAAAAAAAAAAACAAgnJ5QDnTzA46E1KOsPz7QLrshaiw53aaaTNY7TZfFM9uf9wCstMqmz8MmfSmYLSpRuMah9ruqiOVsRPjzhTEdu9aAgHgCAYBAd8HAHXn+7u7u7u7u7u7u7u7u7u7u7u7u7u7u7u7u7u7u7u7u7u4AAAJfv5cb4S+1mVoSY7BZq+1mVo/lxvgwAFFif7u7u7u7u7u7u7u7u7u7u7u7u7u7u7u7u7u7u7u7u7u7gwJAeGUlZeW3g4p7fOroeyZUZdj1hWrKWusR/Na6V9uRhKJvV3dgWDQ1/YR5hQfYLaM861DgLJMku/LPDKMt43TyJUH+ToLdTA3yCwRnsc9IMg9JIXlsbI92/1mZ+RrZF1GGY1AAABdLq+AHhfazLsEx2CzYAoBY4AVKmRhQN1a9YbnwdGmdH0KtPv2SINcG4FpEDjh70ON2qAAAAAAAAAAAAAdjv+NHoAUCwAA").unwrap();

        let custodian =
            UInt256::from_str("e4e82dd4c0df20b0467b1cf48320f4921796c6c8f76ff5999f91ad9175186635")
                .unwrap();

        assert!(matches!(
            parse_transaction_additional_info(
                &tx,
                WalletType::Multisig(MultisigType::SafeMultisigWallet)
            )
            .unwrap(),
            TransactionAdditionalInfo::WalletInteraction(WalletInteractionInfo {
                recipient: Some(_),
                known_payload: None,
                method: WalletInteractionMethod::Multisig(data)
            }) if matches!(&*data, MultisigTransaction::Submit(submit) if submit.custodian == custodian)
        ));
    }

    #[test]
    fn test_parse_multisig_confirm() {
        let tx = Transaction::construct_from_base64("te6ccgECCgEAAjAAA693d3d3d3d3d3d3d3d3d3d3d3d3d3d3d3d3d3d3d3d3d3AAAJcbrc/8GSsRcwsaEKUmFwdbT9tmaf3vKqKpeWIR9/9GyMA8r2+gAACXGutDTBYBvSYwADQIBQQBAgcMBgRAAwIAYcAAAAAAAAIAAAAAAAI1K3sqU+I63UTJ+xkdHcyrkM2hxcBJu//z7hF+/hEtukBQFcwAnUYtYxOIAAAAAAAAAABSwAAAAAAAAAAAAAAAAAAAAAAAAAAAAAAAAAAAAAAAAAAAAAAAAAAAAAAAAAAAAAAAAAAAAAAAAAAAAAAAAAAAACAAgnITMJnhiVklA89yLWhQU+4BB1tJ3iPLRRZoWlPVKSkbvYENWnQphG03/JbEJJWwJbdhZCl+oH7UI7ARqCUcU6H/AgHgCAYBAd8HAK9J/u7u7u7u7u7u7u7u7u7u7u7u7u7u7u7u7u7u7u7u7u7vACa4ZyAEEjOHCY7aEkcDRTMruTfdNxrg9GyWxKU18Pes2WvMQekAAAAAABLjdbn/hMA3pMZAAUWJ/u7u7u7u7u7u7u7u7u7u7u7u7u7u7u7u7u7u7u7u7u7uDAkA8c+cpxQ8FYd2C/XWiibmIX4wPfvHIultapCNOhW5dJ5hl2YD+PHO24RUXdbY669yR8BUfGNuxVTwVkV1K0HA7QByTARuQhGj9eozhRteIImtsExhdcFckfL9FqBq5uNuaoAAAF3bK3Ps2Ab0p4ap0DtYBvF9mf0BgGA=").unwrap();

        let custodian =
            UInt256::from_str("c93011b908468fd7a8ce146d788226b6c13185d7057247cbf45a81ab9b8db9aa")
                .unwrap();

        assert!(matches!(
            parse_transaction_additional_info(
                &tx,
                WalletType::Multisig(MultisigType::SafeMultisigWallet)
            )
            .unwrap(),
            TransactionAdditionalInfo::WalletInteraction(WalletInteractionInfo {
                recipient: None,
                known_payload: None,
                method: WalletInteractionMethod::Multisig(data)
            }) if matches!(&*data, MultisigTransaction::Confirm(confirm) if confirm.custodian == custodian)
        ))
    }

    #[test]
    fn test_parse_transfer_to_wallet_owner() {
        let (tx, description) = parse_transaction("te6ccgECdwEAGzYAA7d/AxqO0U7QTnYewCYNWriQfk3gBkNp5RAP5xRZRXYCQlAAALJX8YYoEXKwnZWG8YPs+ruLZ938F6hw56o7gnAr6zYTRVjPpIGwAACvMAwVGBYF4qiwAFSAX1JuaAUEAQIdBMLHFEkHc1lAGIA4mb8RAwIAc8oBv/+AUASqpKgAAAAAAAYAAgAAAAU/SRwdtfa+bR/R72PcUtK453jxXemA4qlHqCSZwY5QZFrV0LwAnk59bB6EgAAAAAAAAAAB7wAAAAAAAAAAAAAAAAAAAAAAAAAAAAAAAAAAAAAAAAAAAAAAAAAAAAAAAAAAAAAAAAAAAAAAAAAAAAAAAAAAAAAAgnIsHE2VwwBRfrTidJGWVeNSVWfyBahttFbB6UmLC0ZQ5pme3eGXXR56PXpxB50OyGt9t8IHb59SetbuI2QrJw3SAgHgcwYCAd0KBwEBIAgBsWgB4GNR2inaCc7D2ATBq1cSD8m8AMhtPKIB/OKLKK7ASEsAMpes9HKc2S/0aVZ8Rf93UttPUUPhRej8NZfmnzVAP9HQSh5q3AYrwzYAABZK/jDFBsC8VRbACQHtGNIXAgAAAAAAAAAAAAAAAACYloAAAAAAAAAAAAAAAAAAAAAAAAAAAAAAAAAAAAAAAAAAAIAVJCimjkbNb/3dgqZHUta7ni4y+RG4Gorxv0pSAXFGeXACpIUU0cjZrf+7sFTI6lrXc8XGXyI3A1FeN+lKQC4ozy12AQEgCwKzaAHgY1HaKdoJzsPYBMGrVxIPybwAyG08ogH84osorsBISwAyl6z0cpzZL/RpVnxF/3dS209RQ+FF6Pw1l+afNUA/0dAX14QACAR+6HYAABZK/jDFBMC8VRfgDQwACGi1Xz8CATQXDgEBwA8CA89gERAARNQAL6tUQ9Fk9W92UGtYuHBdHQiCAkBTH2kEgq0foqXbw6oCASAUEgIBIBMWAQEgFwIBIBYVAEMgBnOLhuGKJaPhVBC9BVwoM5T7GIcJiIC9kBgnUFy52LBsAEEAAAAAAAAAAAAAAAAAAAAAAAAAAAAAAAAAAAAAAAAAACASJk+6Bh+nXwYauiIe6NlYZb1H0gKUxgSLxnVvva6PT7QBAA3/APSkICLAAZL0oOGK7VNYMPShHhgBCvSkIPShGQIJnwAAAAMcGgEBIBsA/O1E0NP/0z/TANX6QNN/0wfTB9MH0wfTB9MH0wfTB9MH0wfTB9MH0wf4f/h++H34fPh7+Hr4efh4+Hf4dvh1+HT4c/hy+G/4bdWAIPhg+kDU0//Tf/QEASBuldDTf28C3/hw0wfXCgCAIfhg+HH4bvhs+Gv4an/4Yfhm+GP4YgHvPhCyMv/+EPPCz/4Rs8LAMj4TfhP+FL4U/hU+FX4VvhX+Fj4Wfha+Fv4XPhd+F74X17wzst/ywfLB8sHywfLB8sHywfLB8sHywfLB8sHywfOyIAg+EABzvhK+Ev4TPhO+FD4UYAh+EBegM8RzxHOzMv/y38BIG6zgHQBGjhXIAW8iyCLPC38hzxYxMc8XAc+DzxGTMM+B4ssHygDJ7VQCASAiHwFi/3+NCGAAAAAAAAAAAAAAAAAAAAAAAAAAAAAAAAAAAAAAAAAAAAT4aSHtRNAg10nCASAB+o570//TP9MA1fpA03/TB9MH0wfTB9MH0wfTB9MH0wfTB9MH0wfTB/h/+H74ffh8+Hv4evh5+Hj4d/h2+HX4dPhz+HL4b/ht1YAg+GD6QNTT/9N/9AQBIG6V0NN/bwLf+HDTB9cKAIAh+GD4cfhu+Gz4a/hqf/hh+Gb4Y/hiIQHkjoDi0wABjh2BAgDXGCD5AQHTAAGU0/8DAZMC+ELiIPhl+RDyqJXTAAHyeuLTPwGOHvhDIbkgnzAg+COBA+iogggbd0Cgud6S+GPggDTyNNjTHwH4I7zyudMfIcEDIoIQ/////byxkVvgAfAB+EdukTDeLgIBIDgjAgEgMSQCASApJQIBSCgmAfm0tmb7/CC3SXgB72j8KJBggUmYQDJvfCb9ITeJ64X/4YAQS5h8Jvwk44LvEEcKGHwmYYAQThh8JnwikDdJGDhvXW9v+Xp8Jv0hN4nrhf/hgEcNfCd8E7eIODRTfbBKtFN/MBjv0Nq/2wS5fYFJfABxNvw4fCb9ITeJ64X/wCcAOo4V+EnIz4WIzoBtz0DPgc+ByYEAgPsA3vACf/hnANG093Q6/CC3SXgB730gyupo6H0gb+uGAErqaOhpAG/o/CiQYIFJmEAyb3wm/SE3ieuF/+GAEEuYfCb8JOOC7xBHChh8JmGAEE4YfCZ8IpA3SRg4b11vb/l6fAAQ/D+QQBD8MC34AT/8M8ABD7kWq+f/CC3QKgHyjoDe+Ebyc3H4ZtH4TMMAIJww+E36Qm8T1wv/wADeII4UMPhMwAAgnDD4TfpCbxPXC//DAN7f8uBk+AD4TfpCbxPXC/+OLfhNyM+FiM6NA8icQAAAAAAAAAAAAAAAAAHPFs+Bz4HPkSFO7N74Ss8WyXH7AN7wAn/4ZysBEO1E0CDXScIBLAH6jnvT/9M/0wDV+kDTf9MH0wfTB9MH0wfTB9MH0wfTB9MH0wfTB9MH+H/4fvh9+Hz4e/h6+Hn4ePh3+Hb4dfh0+HP4cvhv+G3VgCD4YPpA1NP/03/0BAEgbpXQ039vAt/4cNMH1woAgCH4YPhx+G74bPhr+Gp/+GH4Zvhj+GItAQaOgOIuAf70BXEhgED0Do4kjQhgAAAAAAAAAAAAAAAAAAAAAAAAAAAAAAAAAAAAAAAAAAAE3/hqciGAQPQPksjJ3/hrcyGAQPQOk9cL/5Fw4vhsdCGAQPQOjiSNCGAAAAAAAAAAAAAAAAAAAAAAAAAAAAAAAAAAAAAAAAAAAATf+G1w+G5wLwH8+G9t+HBw+HFw+HJw+HNw+HRw+HVw+HZw+Hdw+Hhw+Hlw+Hpw+Htw+Hxw+H1w+H6NCGAAAAAAAAAAAAAAAAAAAAAAAAAAAAAAAAAAAAAAAAAAAAT4f40IYAAAAAAAAAAAAAAAAAAAAAAAAAAAAAAAAAAAAAAAAAAABIAg+GBwMAC8gCH4YHABgED0DvK91wv/+GJw+GNw+GZ/+GGCCvrwgPhugGT4cYBl+HKAZvhzgGf4dIBo+HWAafh2gGr4d4Br+HiAbPh5gG34eoBu+HuAb/h8gHD4fYBx+H5/gCH4YAEJur8WDigyAfr4QW6S8APe+kGV1NHQ+kDf1w1/ldTR0NN/39cNf5XU0dDTf9/6QZXU0dD6QN/XDACV1NHQ0gDf1NH4USDBApMwgGTe+E36Qm8T1wv/wwAglzD4TfhJxwXeII4UMPhMwwAgnDD4TPhFIG6SMHDeut7f8vQkwgDy4GT4UiDBAjMBfJMwgGTeJfhPu/L0+F0gwQKTMIBk3ib6Qm8T1wv/wwDy9PhdIMECkzCAZN4m+CjHBbPy9PhN+kJvE9cL/8MANAL8joCOd/hbIMECkzCAZN74J28QJbzy9PhbIMECkzCAZN4k+E688vT4ACT4TwGhtX/4byIg+kJvE9cL/5P4KDHfJCd/yM+FgMoAc89AzgH6AoBpz0DPgc+DyM+QY0hcCifPC3/4TM8L//hNzxYizxYkzwoAI88Uzclx+wAw4l8GNjUACvACf/hnAfr4TvgnbxBwaKb7YJVopv5gMd+htX+2CfhbIMECkzCAZN74J28QIvhOoLV/vPL0IHL7AiX4TwGhtX/4byMg+kJvE9cL/5P4TTHfJ3/Iz4WAygBzz0DOgG3PQM+Bz4PIz5BjSFwKKM8Lf/hMzwv/+E3PFiLPFiXPCgAkzxTNyTcADIEAgPsAWxIBzfw3yjMihr/Pqy7mddp28f5VQqr1YGUvZQ4Jfskb084ACiBQOQIBIEc6AgN96EA7AQess8qMPAH8+EFukvAD3vpBldTR0PpA39cNf5XU0dDTf9/6QZXU0dD6QN/XDACV1NHQ0gDf1NH4WCDBApMwgGTe+FBus/L0+FkgwQKTMIBk3vhJ+FAgbvJ/bxHHBfL0+FogwQKTMIBk3iT4UCBu8n9vELvy9PhSIMECkzCAZN4k+E+78vQjPQHiwgDy4GT4XSDBApMwgGTeJfgoxwWz8vT4TfpCbxPXC//DAI5N+E74J28QcGim+2CVaKb+YDHfobV/tgn4WyDBApMwgGTe+CdvECL4TqC1f7zy9CBy+wL4TvgnbxBwaKb7YJVopv5gMd+htX+2CXL7AjA+AfyOMfhbIMECkzCAZN5waKb7YJVopv5gMd/4Trzy9PgnbxBwaKb7YJVopv5gMd+htX9y+wLiI/hPAaG1f/hv+FAgbvJ/bxAkobV/+FAgbvJ/bxFvAvhwJH/Iz4WAygBzz0DOgG3PQM+Bz4PIz5BjSFwKJc8Lf/hMzwv/+E3PFiQ/AC7PFiPPCgAizxTNyYEAgPsAXwXwAn/4ZwHhrIaNX8ILdJeAHva4b/yupo6Gn/7/0gyupo6H0gb+uGv8rqaOhpv+/rhr/K6mjoab/v64a/yupo6Gm/7/0gyupo6H0gb+uGAErqaOhpAG/qaPwokGCBSZhAMm98Jv0hN4nrhf/hgBBLmHwm/CTjgu8QRBAdqOFDD4TMMAIJww+Ez4RSBukjBw3rre3/L0JcIA8uBk+FIgwQKTMIBk3ib4T7vy9PhcIMECkzCAZN4n+kJvE9cL/8MAIJQwKMAA3iCOEjAn+kJvE9cL/8AAIJQwKMMA3t/y9PhN+kJvE9cL/8MAQgH+jkn4TvgnbxBwaKb7YJVopv5gMd+htX+2CfhbIMECkzCAZN74J28QIvhOoLV/KKC1f7zy9PhdIMECkzCAZN4o+E3HBbPy9CBy+wIwji/4WyDBApMwgGTe+CdvECYmoLV/vPL0+FsgwQKTMIBk3iT4Trzy9Cf4TL3y4GT4AOJtKEMBlMjL/3BYgED0Q/hKcViAQPQW+EtyWIBA9BcoyMv/c1iAQPRDJ3RYgED0Fsj0AMn4S8jPhID0APQAz4HJIPkAyM+KAEDL/8nQJsIARAGUjjshIPkA+Cj6Qm8SyM+GQMoHy//J0CghyM+FiM4B+gKAac9Az4PPgyLPFM+DyM+RotV8/snPFMlx+wAxMN4k+E36Qm8T1wv/wwBFAaKOTyj4TwGhtX/4byD6Qm8T1wv/k/hNMd8hf8jPhYDKAHPPQM6Abc9Az4HPg8jPkGNIXAoqzwt/+EzPC//4Tc8WIs8WJs8KACXPFM3JgQCA+wBGALqOUSj4TwGhtX/4byD6Qm8T1wv/k/goMd8mIn/Iz4WAygBzz0DOAfoCgGnPQM+Bz4PIz5BjSFwKKs8Lf/hMzwv/+E3PFiLPFibPCgAlzxTNyXH7AOJfA18I8AJ/+GcCAVhJSAD3tcK4c3wgt0l4Ae9o/Cg3Wct8KBA3eT/HE7hGhDAAAAAAAAAAAAAAAAAAAAAAAAAAAAAAAAAAAAAAAAAAAAI3gXEQ4H/HFhHoaYD9IBgY5GfDkGdAMGegZ8DnwOfJXwrhzRC3kSwRZ4W/kOeLGJjkuP2AbxhJeAFvP/wzwAIBZk9KAQevEiX6SwH8+EFukvAD3vpBldTR0PpA3/pBldTR0PpA39cNf5XU0dDTf9/XDX+V1NHQ03/f+kGV1NHQ+kDf1wwAldTR0NIA39TR+FEgwQKTMIBk3vhN+kJvE9cL/8MAIJcw+E34SccF3iCOFDD4TMMAIJww+Ez4RSBukjBw3rre3/L0+F0gTAFswQKTMIBk3ib6Qm8T1wv/wwDy9CTCAPLgZPhdIMECkzCAZN4nJ8cFs/L0IvhN+kJvE9cL/8MATQHmjnH4TvgnbxBwaKb7YJVopv5gMd+htX+2CfhbIMECkzCAZN74J28QIvhOcqi1f6C1f7zy9CBy+wIh+kJvE9cL/5P4TTLfKMjPhYjOgG3PQM+Bz4PIz5D9WeVGKc8WKM8LfyPPFiXPCgAkzxTNyYEAgPsAME4A3o5k+FsgwQKTMIBk3vgnbxAmvPL0+FsgwQKTMIBk3iX4TnKotX+88vT4ACD6Qm8T1wv/k/goMd8kKMjPhYjOAfoCgGnPQM+Bz4PIz5D9WeVGKM8WJ88LfyLPFiTPCgAjzxTNyXH7AOIwXwfwAn/4ZwDprvm4m+EFukvAD3tH4SvhL+Ez4TfhP+F+AIPhAgCH4QG8IIcD/jkUj0NMB+kAwMcjPhyDOgGDPQM+Bz4PIz5Kk+biaIm8oVQcozxYnzxQmzwv/Jc8WJM8Lf8gkzxYjzxYizwoAbILNzclx+wDeMJLwAt5/+GeAgEgXFECASBXUgEJtjSFwKBTAf74QW6S8APe1w1/ldTR0NN/39cN/5XU0dDT/9/6QZXU0dD6QN/6QZXU0dD6QN/XDACV1NHQ0gDf1NH4XiDBApMwgGTeIoAh+ECxIJww+F/6Qm8T1wv/wADf8vQkJG0iyMv/cFiAQPRD+EpxWIBA9Bb4S3JYgED0FyLIy/9zWIBAVAG+9EMhdFiAQPQWyPQAyfhLyM+EgPQA9ADPgckg+QDIz4oAQMv/ydADXwP4VCDBApMwgGTe+EkixwXy9PhdIMECkzCAZN4l+E3HBbMglTAm+Ey93/L0+E36Qm8T1wv/wwBVAcSOLvhO+CdvEHBopvtglWim/mAx36G1f7YJ+FsgwQKTMIBk3vgnbxAivPL0IHL7AjCOFvgnbxBwaKb7YJVopv5gMd+htX9y+wLiJvhPAaC1f/hvIiCcMPhf+kJvE9cL/8MA3lYAxo5D+F/Iz4WIzoBtz0DPgc+DyM+RZQR+5vgozxb4Ss8WKM8LfyfPC//IJ88W+EnPFibPFsj4T88LfyXPFM3NzcmBAID7AI4UI8jPhYjOgG3PQM+Bz4HJgQCA+wDiXwfwAn/4ZwEJthHyQSBYAfz4QW6S8APe1w1/ldTR0NN/39cNf5XU0dDTf9/6QZXU0dD6QN/6QZXU0dD6QN/U0fhRIMECkzCAZN74TfpCbxPXC//DACCXMPhN+EnHBd4gjhQw+EzDACCcMPhM+EUgbpIwcN663t/y9CTCAPLgZPhSIMECkzCAZN4l+E+78vRZAaz4WyDBApMwgGTe+E36Qm8T1wv/wwAgnzBwaKb7YJVopv5gMd/CAN4gjh0w+E36Qm8T1wv/wAAgnjAk+CdvELsglDAkwgDe3t/y9CL4TfpCbxPXC//DAFoB2o5r+E74J28QcGim+2CVaKb+YDHfobV/tgly+wIl+E8BobV/+G8g+kJvE9cL/5P4TTHf+Ep/yM+FgMoAc89AzoBtz0DPgc+DyM+QuKIiqifPC3/4TM8L//hNzxYizxbIJc8WJM8Uzc3JgQCA+wBbAMCOVfgAJfhPAaG1f/hvIPpCbxPXC/+T+Cgx3yT4Sn/Iz4WAygBzz0DOAfoCgGnPQM+Bz4PIz5C4oiKqJ88Lf/hMzwv/+E3PFiLPFsglzxYkzxTNzclx+wDiMF8F8AJ/+GcCASBlXQIBIGReAgEgYV8BCLMCWKpgAPr4QW6S8APe+kGV1NHQ+kDf0fhRIMECkzCAZN74TfpCbxPXC//DACCXMPhN+EnHBd4gjhQw+EzDACCcMPhM+EUgbpIwcN663t/y9PhPwADy4GT4ACDIz4UIzo0DyA+gAAAAAAAAAAAAAAAAAc8Wz4HPgcmBAKD7ADDwAn/4ZwEIsi/yDWIB/vhBbpLwA97XDX+V1NHQ03/f+kGV1NHQ+kDf+kGV1NHQ+kDf1NH4UyDBApMwgGTe+Er4SccF8vQjwgDy4GT4UiDBApMwgGTeJPhPu/L0+CdvEHBopvtglWim/mAx36G1f3L7AiP4TwGhtX/4b/hKf8jPhYDKAHPPQM6Abc9Az4FjAF7Pg8jPkLiiIqolzwt/+EzPC//4Tc8WJM8WyCTPFiPPFM3NyYEAgPsAXwTwAn/4ZwBztZ/nq/wgt0l4Ae9rhr/K6mjoab/v6PwpkGCBSZhAMm98JXwk44L5enwAEHwngNBav/w3mHgBP/wzwAIBIGlmAgEgaGcAXrJtt4jwA/hPyIvcAAAAAAAAAAAAAAAAIM8Wz4HPgc+SGbbeIiHPC3/JcfsAf/hnALazxQAP+EFukvAD3vpBldTR0PpA39H4USDBApMwgGTe+E36Qm8T1wv/wwAglzD4TfhJxwXeII4UMPhMwwAgnDD4TPhFIG6SMHDeut7f8vT4ACCAIPhgMPACf/hnAgEgbWoBCLMh0XNrAf74QW6S8APe+kGV1NHQ+kDf1w1/ldTR0NN/39cNf5XU0dDTf9/R+FEgwQKTMIBk3vhN+kJvE9cL/8MAIJcw+E34SccF3iCOFDD4TMMAIJww+Ez4RSBukjBw3rre3/L0+FcgwQKTMIBk3iLAACCWMPhQbrOz3/L0+E36Qm8T1wv/bADUwwCOGvhO+CdvEHBopvtglWim/mAx36G1f7YJcvsCkvgA4vhQbrOOEvhQIG7yf28QIrqWICNvAvhw3pYgI28C+HDi+E36Qm8T1wv/jhX4ScjPhYjOgG3PQM+Bz4HJgQCA+wDeXwPwAn/4ZwEc2XAi0NMD+kAw+GmpOABuAUiOgOAhxwDcIdMfId0hwQMighD////9vLGRW+AB8AH4R26RMN5vAS4h1h8xcfAB8AP4ACDTHzIgghAY0hcCunABtI6AjlIgghAuKIiquo5HIdN/M/hPAaC1f/hv+E36Qm8T1wv/ji/4TvgnbxBwaKb7YJVopv5gMd+htX+2CXL7AvhNyM+FiM6Abc9Az4HPgcmBAID7AN7e4lvwAnEB0CHTfzMg+E8BoLV/+G+AIPhA+kJvE9cL/8MAjkz4J28QcGim+2CVaKb+YDHfobV/cvsCgCD4QMjPhYjOgG3PQM+Bz4PIz5DqFdlC+CjPFvhKzxYizwt/yPhJzxb4T88Lf83NyYEAgPsAcgB+jjv4TfpCbxPXC/+OL/hO+CdvEHBopvtglWim/mAx36G1f7YJcvsC+E3Iz4WIzoBtz0DPgc+ByYEAgPsA3uIwAbFoAVJCimjkbNb/3dgqZHUta7ni4y+RG4Gorxv0pSAXFGeXADwMajtFO0E52HsAmDVq4kH5N4AZDaeUQD+cUWUV2AkJUHc1lAAGMwFmAAAWSv2YLoTAvFT2wHQB6z8Q0asAAAAAAAAAAAAAAAAAAAAAAAAAAAAAAAAAAAAAAAAAAIAF9WqIeiyere7KDWsXDgujoRBASApj7SCQVaP0VLt4dUAAAAAAAAAAAAAAAAATEtAAAAAAAAAAAAAAAAAAvrwgAAAAAAAAAAAAAAAAAAAAABB1AUOAFSQopo5GzW/93YKmR1LWu54uMvkRuBqK8b9KUgFxRnlodgAA");

        assert!(matches!(
            parse_token_transaction(&tx, &description, TokenWalletVersion::Tip3v3).unwrap(),
            TokenWalletTransaction::OutgoingTransfer(a) if matches!(a.to, TransferRecipient::OwnerWallet(_))
        ));
    }

    #[test]
    fn test_parse_transfer_to_token_wallet() {
        let (tx, description) = parse_transaction("te6ccgECDAEAAugAA7d/AxqO0U7QTnYewCYNWriQfk3gBkNp5RAP5xRZRXYCQlAAALt1acOwEwTSfvN485NtXi/d5fLduHfHgoEjmIjVnX44+VcVmdrgAAC3oGrkWBYHSITgADSAIRT9aAUEAQIbBMNloYkHc1lAGH4EFREDAgBvyZBpLEwrwvQAAAAAAAQAAgAAAAOsXNPOkAKHinn1gRoivtCs8e/e0FYwYZByN2xWcmf1TEDQM8QAnkevLB6EgAAAAAAAAAABdgAAAAAAAAAAAAAAAAAAAAAAAAAAAAAAAAAAAAAAAAAAAAAAAAAAAAAAAAAAAAAAAAAAAAAAAAAAAAAAAAAAAAAAgnIQDKnxSuJ6rFDCGpSghDt7+nfbZqWBWt45ilfc4bErQ4dMonMlwiBZYVesYaF95BwuRuz5J2k3fcMBcl3bKmgKAgHgCQYBAd8HAbFoAeBjUdop2gnOw9gEwatXEg/JvADIbTyiAfziiyiuwEhLADKXrPRynNkv9GlWfEX/d1LbT1FD4UXo/DWX5p81QD/R0HK7begGK8M2AAAXbq04dgTA6RCcwAgB7RjSFwIAAAAAAAAAAAAAAAAAD0JAAAAAAAAAAAAAAAAAAAAAAAAAAAAAAAAAAAAAAAAAAACAFSQopo5GzW/93YKmR1LWu54uMvkRuBqK8b9KUgFxRnlwAqSFFNHI2a3/u7BUyOpa13PFxl8iNwNRXjfpSkAuKM8tCwGxaAFSQopo5GzW/93YKmR1LWu54uMvkRuBqK8b9KUgFxRnlwA8DGo7RTtBOdh7AJg1auJB+TeAGQ2nlEA/nFFlFdgJCVB3NZQABikoigAAF26sgVsEwOkQhMAKAc1L8WDigBlL1no5TmyX+jSrPiL/u6ltp6ih8KL0fhrL80+aoB/o4AAAAAAAAAAAAAAAAAHoSAAAAAAAAAAAAAAAAAAAAAAQAqSFFNHI2a3/u7BUyOpa13PFxl8iNwNRXjfpSkAuKM8tCwAA");

        assert!(matches!(
            parse_token_transaction(&tx, &description, TokenWalletVersion::Tip3v3).unwrap(),
            TokenWalletTransaction::OutgoingTransfer(a) if matches!(a.to, TransferRecipient::TokenWallet(_))
        ));
    }

    #[test]
    fn test_parse_incoming_transfer() {
        let (tx, description) = parse_transaction("te6ccgECCwEAAn4AA7d8pes9HKc2S/0aVZ8Rf93UttPUUPhRej8NZfmnzVAP9HAAALt1bZRAGBQoWWE11kL6dy/rc17Pb+y5GPGOMwtHXfUpmAfLiZBwAACydC5gGBYHSIVgADSAMt4wKAUEAQIdBMf4JkkHK7bemIAuP1sRAwIAb8mHoSBMFFhAAAAAAAAEAAIAAAADP+Ts4Qh/QhuWIOvCaHwME9511EJ6C72woKICsN947BxAUBYMAJ5L1uwdXxQAAAAAAAAAAX4AAAAAAAAAAAAAAAAAAAAAAAAAAAAAAAAAAAAAAAAAAAAAAAAAAAAAAAAAAAAAAAAAAAAAAAAAAAAAAAAAAAAAAIJy8qOA5vv341sfhzftSqNs/G66PvpQ+QAxLSRo88qdaGlXBAKr4nKvE6BzA+luIJ+6jZo3czvgOH3/Y1+Ws+6xVwIB4AgGAQHfBwCxaAGUvWejlObJf6NKs+Iv+7qW2nqKHwovR+GsvzT5qgH+jwAqSFFNHI2a3/u7BUyOpa13PFxl8iNwNRXjfpSkAuKM8tBstnmIBhRYYAAAF26tsogEwOkQrEABsWgB4GNR2inaCc7D2ATBq1cSD8m8AMhtPKIB/OKLKK7ASEsAMpes9HKc2S/0aVZ8Rf93UttPUUPhRej8NZfmnzVAP9HQcrtt6AYrwzYAABdurTh2BMDpEJzACQHtGNIXAgAAAAAAAAAAAAAAAAAPQkAAAAAAAAAAAAAAAAAAAAAAAAAAAAAAAAAAAAAAAAAAAIAVJCimjkbNb/3dgqZHUta7ni4y+RG4Gorxv0pSAXFGeXACpIUU0cjZrf+7sFTI6lrXc8XGXyI3A1FeN+lKQC4ozy0KAAA=");

        assert!(matches!(
            parse_token_transaction(&tx, &description, TokenWalletVersion::Tip3v3).unwrap(),
            TokenWalletTransaction::IncomingTransfer(_)
        ));
    }

    #[test]
    fn test_parse_send_transfer_to_recipient() {
        let (tx, description) = parse_transaction("te6ccgECdwEAGzYAA7d/AxqO0U7QTnYewCYNWriQfk3gBkNp5RAP5xRZRXYCQlAAALegauRYEbVvcU1coaYDQoFM+lL/2zJjMaTHJYHMVQcJJ6IHnCGAAACyWr+kDDYGsc3AAFSAYENIqAUEAQIdBMSoyMkHc1lAGIA4mb8RAwIAc8oBv/+AUASqpKgAAAAAAAYAAgAAAAX0hnbspH7pewE2Pk1iVnPz06PvhCP1OQv0BRe9mSM9glrV0LwAnk59bB6EgAAAAAAAAAAB7wAAAAAAAAAAAAAAAAAAAAAAAAAAAAAAAAAAAAAAAAAAAAAAAAAAAAAAAAAAAAAAAAAAAAAAAAAAAAAAAAAAAAAAgnIhmlJR5OtPyvRzTgPgsnabK5MDhXW+sf91azzhkXQmXBAMqfFK4nqsUMIalKCEO3v6d9tmpYFa3jmKV9zhsStDAgHgcwYCAd0KBwEBIAgBsWgB4GNR2inaCc7D2ATBq1cSD8m8AMhtPKIB/OKLKK7ASEsAMmuz7krT7DzqKmhdUz154mm9p5nMARjF1SYKfXOt/e7QSfyOkAYrwzYAABb0DVyLBsDWObjACQHtGNIXAgAAAAAAAAAAAAAAAACYloAAAAAAAAAAAAAAAAAAAAAAAAAAAAAAAAAAAAAAAAAAAIAVJCimjkbNb/3dgqZHUta7ni4y+RG4Gorxv0pSAXFGeXACpIUU0cjZrf+7sFTI6lrXc8XGXyI3A1FeN+lKQC4ozy12AQEgCwKzaAHgY1HaKdoJzsPYBMGrVxIPybwAyG08ogH84osorsBISwAya7PuStPsPOoqaF1TPXniab2nmcwBGMXVJgp9c6397tAX14QACAR+6HYAABb0DVyLBMDWObngDQwACGi1Xz8CATQXDgEBwA8CA89gERAARNQATQApsl8kQWA4D1gdrW3bYtm2CFTJuVhuilnM7QRLY3ECASAUEgIBIBMWAQEgFwIBIBYVAEMgBnOLhuGKJaPhVBC9BVwoM5T7GIcJiIC9kBgnUFy52LBsAEEAAAAAAAAAAAAAAAAAAAAAAAAAAAAAAAAAAAAAAAAAACASJk+6Bh+nXwYauiIe6NlYZb1H0gKUxgSLxnVvva6PT7QBAA3/APSkICLAAZL0oOGK7VNYMPShHhgBCvSkIPShGQIJnwAAAAMcGgEBIBsA/O1E0NP/0z/TANX6QNN/0wfTB9MH0wfTB9MH0wfTB9MH0wfTB9MH0wf4f/h++H34fPh7+Hr4efh4+Hf4dvh1+HT4c/hy+G/4bdWAIPhg+kDU0//Tf/QEASBuldDTf28C3/hw0wfXCgCAIfhg+HH4bvhs+Gv4an/4Yfhm+GP4YgHvPhCyMv/+EPPCz/4Rs8LAMj4TfhP+FL4U/hU+FX4VvhX+Fj4Wfha+Fv4XPhd+F74X17wzst/ywfLB8sHywfLB8sHywfLB8sHywfLB8sHywfOyIAg+EABzvhK+Ev4TPhO+FD4UYAh+EBegM8RzxHOzMv/y38BIG6zgHQBGjhXIAW8iyCLPC38hzxYxMc8XAc+DzxGTMM+B4ssHygDJ7VQCASAiHwFi/3+NCGAAAAAAAAAAAAAAAAAAAAAAAAAAAAAAAAAAAAAAAAAAAAT4aSHtRNAg10nCASAB+o570//TP9MA1fpA03/TB9MH0wfTB9MH0wfTB9MH0wfTB9MH0wfTB/h/+H74ffh8+Hv4evh5+Hj4d/h2+HX4dPhz+HL4b/ht1YAg+GD6QNTT/9N/9AQBIG6V0NN/bwLf+HDTB9cKAIAh+GD4cfhu+Gz4a/hqf/hh+Gb4Y/hiIQHkjoDi0wABjh2BAgDXGCD5AQHTAAGU0/8DAZMC+ELiIPhl+RDyqJXTAAHyeuLTPwGOHvhDIbkgnzAg+COBA+iogggbd0Cgud6S+GPggDTyNNjTHwH4I7zyudMfIcEDIoIQ/////byxkVvgAfAB+EdukTDeLgIBIDgjAgEgMSQCASApJQIBSCgmAfm0tmb7/CC3SXgB72j8KJBggUmYQDJvfCb9ITeJ64X/4YAQS5h8Jvwk44LvEEcKGHwmYYAQThh8JnwikDdJGDhvXW9v+Xp8Jv0hN4nrhf/hgEcNfCd8E7eIODRTfbBKtFN/MBjv0Nq/2wS5fYFJfABxNvw4fCb9ITeJ64X/wCcAOo4V+EnIz4WIzoBtz0DPgc+ByYEAgPsA3vACf/hnANG093Q6/CC3SXgB730gyupo6H0gb+uGAErqaOhpAG/o/CiQYIFJmEAyb3wm/SE3ieuF/+GAEEuYfCb8JOOC7xBHChh8JmGAEE4YfCZ8IpA3SRg4b11vb/l6fAAQ/D+QQBD8MC34AT/8M8ABD7kWq+f/CC3QKgHyjoDe+Ebyc3H4ZtH4TMMAIJww+E36Qm8T1wv/wADeII4UMPhMwAAgnDD4TfpCbxPXC//DAN7f8uBk+AD4TfpCbxPXC/+OLfhNyM+FiM6NA8icQAAAAAAAAAAAAAAAAAHPFs+Bz4HPkSFO7N74Ss8WyXH7AN7wAn/4ZysBEO1E0CDXScIBLAH6jnvT/9M/0wDV+kDTf9MH0wfTB9MH0wfTB9MH0wfTB9MH0wfTB9MH+H/4fvh9+Hz4e/h6+Hn4ePh3+Hb4dfh0+HP4cvhv+G3VgCD4YPpA1NP/03/0BAEgbpXQ039vAt/4cNMH1woAgCH4YPhx+G74bPhr+Gp/+GH4Zvhj+GItAQaOgOIuAf70BXEhgED0Do4kjQhgAAAAAAAAAAAAAAAAAAAAAAAAAAAAAAAAAAAAAAAAAAAE3/hqciGAQPQPksjJ3/hrcyGAQPQOk9cL/5Fw4vhsdCGAQPQOjiSNCGAAAAAAAAAAAAAAAAAAAAAAAAAAAAAAAAAAAAAAAAAAAATf+G1w+G5wLwH8+G9t+HBw+HFw+HJw+HNw+HRw+HVw+HZw+Hdw+Hhw+Hlw+Hpw+Htw+Hxw+H1w+H6NCGAAAAAAAAAAAAAAAAAAAAAAAAAAAAAAAAAAAAAAAAAAAAT4f40IYAAAAAAAAAAAAAAAAAAAAAAAAAAAAAAAAAAAAAAAAAAABIAg+GBwMAC8gCH4YHABgED0DvK91wv/+GJw+GNw+GZ/+GGCCvrwgPhugGT4cYBl+HKAZvhzgGf4dIBo+HWAafh2gGr4d4Br+HiAbPh5gG34eoBu+HuAb/h8gHD4fYBx+H5/gCH4YAEJur8WDigyAfr4QW6S8APe+kGV1NHQ+kDf1w1/ldTR0NN/39cNf5XU0dDTf9/6QZXU0dD6QN/XDACV1NHQ0gDf1NH4USDBApMwgGTe+E36Qm8T1wv/wwAglzD4TfhJxwXeII4UMPhMwwAgnDD4TPhFIG6SMHDeut7f8vQkwgDy4GT4UiDBAjMBfJMwgGTeJfhPu/L0+F0gwQKTMIBk3ib6Qm8T1wv/wwDy9PhdIMECkzCAZN4m+CjHBbPy9PhN+kJvE9cL/8MANAL8joCOd/hbIMECkzCAZN74J28QJbzy9PhbIMECkzCAZN4k+E688vT4ACT4TwGhtX/4byIg+kJvE9cL/5P4KDHfJCd/yM+FgMoAc89AzgH6AoBpz0DPgc+DyM+QY0hcCifPC3/4TM8L//hNzxYizxYkzwoAI88Uzclx+wAw4l8GNjUACvACf/hnAfr4TvgnbxBwaKb7YJVopv5gMd+htX+2CfhbIMECkzCAZN74J28QIvhOoLV/vPL0IHL7AiX4TwGhtX/4byMg+kJvE9cL/5P4TTHfJ3/Iz4WAygBzz0DOgG3PQM+Bz4PIz5BjSFwKKM8Lf/hMzwv/+E3PFiLPFiXPCgAkzxTNyTcADIEAgPsAWxIBzfw3yjMihr/Pqy7mddp28f5VQqr1YGUvZQ4Jfskb084ACiBQOQIBIEc6AgN96EA7AQess8qMPAH8+EFukvAD3vpBldTR0PpA39cNf5XU0dDTf9/6QZXU0dD6QN/XDACV1NHQ0gDf1NH4WCDBApMwgGTe+FBus/L0+FkgwQKTMIBk3vhJ+FAgbvJ/bxHHBfL0+FogwQKTMIBk3iT4UCBu8n9vELvy9PhSIMECkzCAZN4k+E+78vQjPQHiwgDy4GT4XSDBApMwgGTeJfgoxwWz8vT4TfpCbxPXC//DAI5N+E74J28QcGim+2CVaKb+YDHfobV/tgn4WyDBApMwgGTe+CdvECL4TqC1f7zy9CBy+wL4TvgnbxBwaKb7YJVopv5gMd+htX+2CXL7AjA+AfyOMfhbIMECkzCAZN5waKb7YJVopv5gMd/4Trzy9PgnbxBwaKb7YJVopv5gMd+htX9y+wLiI/hPAaG1f/hv+FAgbvJ/bxAkobV/+FAgbvJ/bxFvAvhwJH/Iz4WAygBzz0DOgG3PQM+Bz4PIz5BjSFwKJc8Lf/hMzwv/+E3PFiQ/AC7PFiPPCgAizxTNyYEAgPsAXwXwAn/4ZwHhrIaNX8ILdJeAHva4b/yupo6Gn/7/0gyupo6H0gb+uGv8rqaOhpv+/rhr/K6mjoab/v64a/yupo6Gm/7/0gyupo6H0gb+uGAErqaOhpAG/qaPwokGCBSZhAMm98Jv0hN4nrhf/hgBBLmHwm/CTjgu8QRBAdqOFDD4TMMAIJww+Ez4RSBukjBw3rre3/L0JcIA8uBk+FIgwQKTMIBk3ib4T7vy9PhcIMECkzCAZN4n+kJvE9cL/8MAIJQwKMAA3iCOEjAn+kJvE9cL/8AAIJQwKMMA3t/y9PhN+kJvE9cL/8MAQgH+jkn4TvgnbxBwaKb7YJVopv5gMd+htX+2CfhbIMECkzCAZN74J28QIvhOoLV/KKC1f7zy9PhdIMECkzCAZN4o+E3HBbPy9CBy+wIwji/4WyDBApMwgGTe+CdvECYmoLV/vPL0+FsgwQKTMIBk3iT4Trzy9Cf4TL3y4GT4AOJtKEMBlMjL/3BYgED0Q/hKcViAQPQW+EtyWIBA9BcoyMv/c1iAQPRDJ3RYgED0Fsj0AMn4S8jPhID0APQAz4HJIPkAyM+KAEDL/8nQJsIARAGUjjshIPkA+Cj6Qm8SyM+GQMoHy//J0CghyM+FiM4B+gKAac9Az4PPgyLPFM+DyM+RotV8/snPFMlx+wAxMN4k+E36Qm8T1wv/wwBFAaKOTyj4TwGhtX/4byD6Qm8T1wv/k/hNMd8hf8jPhYDKAHPPQM6Abc9Az4HPg8jPkGNIXAoqzwt/+EzPC//4Tc8WIs8WJs8KACXPFM3JgQCA+wBGALqOUSj4TwGhtX/4byD6Qm8T1wv/k/goMd8mIn/Iz4WAygBzz0DOAfoCgGnPQM+Bz4PIz5BjSFwKKs8Lf/hMzwv/+E3PFiLPFibPCgAlzxTNyXH7AOJfA18I8AJ/+GcCAVhJSAD3tcK4c3wgt0l4Ae9o/Cg3Wct8KBA3eT/HE7hGhDAAAAAAAAAAAAAAAAAAAAAAAAAAAAAAAAAAAAAAAAAAAAI3gXEQ4H/HFhHoaYD9IBgY5GfDkGdAMGegZ8DnwOfJXwrhzRC3kSwRZ4W/kOeLGJjkuP2AbxhJeAFvP/wzwAIBZk9KAQevEiX6SwH8+EFukvAD3vpBldTR0PpA3/pBldTR0PpA39cNf5XU0dDTf9/XDX+V1NHQ03/f+kGV1NHQ+kDf1wwAldTR0NIA39TR+FEgwQKTMIBk3vhN+kJvE9cL/8MAIJcw+E34SccF3iCOFDD4TMMAIJww+Ez4RSBukjBw3rre3/L0+F0gTAFswQKTMIBk3ib6Qm8T1wv/wwDy9CTCAPLgZPhdIMECkzCAZN4nJ8cFs/L0IvhN+kJvE9cL/8MATQHmjnH4TvgnbxBwaKb7YJVopv5gMd+htX+2CfhbIMECkzCAZN74J28QIvhOcqi1f6C1f7zy9CBy+wIh+kJvE9cL/5P4TTLfKMjPhYjOgG3PQM+Bz4PIz5D9WeVGKc8WKM8LfyPPFiXPCgAkzxTNyYEAgPsAME4A3o5k+FsgwQKTMIBk3vgnbxAmvPL0+FsgwQKTMIBk3iX4TnKotX+88vT4ACD6Qm8T1wv/k/goMd8kKMjPhYjOAfoCgGnPQM+Bz4PIz5D9WeVGKM8WJ88LfyLPFiTPCgAjzxTNyXH7AOIwXwfwAn/4ZwDprvm4m+EFukvAD3tH4SvhL+Ez4TfhP+F+AIPhAgCH4QG8IIcD/jkUj0NMB+kAwMcjPhyDOgGDPQM+Bz4PIz5Kk+biaIm8oVQcozxYnzxQmzwv/Jc8WJM8Lf8gkzxYjzxYizwoAbILNzclx+wDeMJLwAt5/+GeAgEgXFECASBXUgEJtjSFwKBTAf74QW6S8APe1w1/ldTR0NN/39cN/5XU0dDT/9/6QZXU0dD6QN/6QZXU0dD6QN/XDACV1NHQ0gDf1NH4XiDBApMwgGTeIoAh+ECxIJww+F/6Qm8T1wv/wADf8vQkJG0iyMv/cFiAQPRD+EpxWIBA9Bb4S3JYgED0FyLIy/9zWIBAVAG+9EMhdFiAQPQWyPQAyfhLyM+EgPQA9ADPgckg+QDIz4oAQMv/ydADXwP4VCDBApMwgGTe+EkixwXy9PhdIMECkzCAZN4l+E3HBbMglTAm+Ey93/L0+E36Qm8T1wv/wwBVAcSOLvhO+CdvEHBopvtglWim/mAx36G1f7YJ+FsgwQKTMIBk3vgnbxAivPL0IHL7AjCOFvgnbxBwaKb7YJVopv5gMd+htX9y+wLiJvhPAaC1f/hvIiCcMPhf+kJvE9cL/8MA3lYAxo5D+F/Iz4WIzoBtz0DPgc+DyM+RZQR+5vgozxb4Ss8WKM8LfyfPC//IJ88W+EnPFibPFsj4T88LfyXPFM3NzcmBAID7AI4UI8jPhYjOgG3PQM+Bz4HJgQCA+wDiXwfwAn/4ZwEJthHyQSBYAfz4QW6S8APe1w1/ldTR0NN/39cNf5XU0dDTf9/6QZXU0dD6QN/6QZXU0dD6QN/U0fhRIMECkzCAZN74TfpCbxPXC//DACCXMPhN+EnHBd4gjhQw+EzDACCcMPhM+EUgbpIwcN663t/y9CTCAPLgZPhSIMECkzCAZN4l+E+78vRZAaz4WyDBApMwgGTe+E36Qm8T1wv/wwAgnzBwaKb7YJVopv5gMd/CAN4gjh0w+E36Qm8T1wv/wAAgnjAk+CdvELsglDAkwgDe3t/y9CL4TfpCbxPXC//DAFoB2o5r+E74J28QcGim+2CVaKb+YDHfobV/tgly+wIl+E8BobV/+G8g+kJvE9cL/5P4TTHf+Ep/yM+FgMoAc89AzoBtz0DPgc+DyM+QuKIiqifPC3/4TM8L//hNzxYizxbIJc8WJM8Uzc3JgQCA+wBbAMCOVfgAJfhPAaG1f/hvIPpCbxPXC/+T+Cgx3yT4Sn/Iz4WAygBzz0DOAfoCgGnPQM+Bz4PIz5C4oiKqJ88Lf/hMzwv/+E3PFiLPFsglzxYkzxTNzclx+wDiMF8F8AJ/+GcCASBlXQIBIGReAgEgYV8BCLMCWKpgAPr4QW6S8APe+kGV1NHQ+kDf0fhRIMECkzCAZN74TfpCbxPXC//DACCXMPhN+EnHBd4gjhQw+EzDACCcMPhM+EUgbpIwcN663t/y9PhPwADy4GT4ACDIz4UIzo0DyA+gAAAAAAAAAAAAAAAAAc8Wz4HPgcmBAKD7ADDwAn/4ZwEIsi/yDWIB/vhBbpLwA97XDX+V1NHQ03/f+kGV1NHQ+kDf+kGV1NHQ+kDf1NH4UyDBApMwgGTe+Er4SccF8vQjwgDy4GT4UiDBApMwgGTeJPhPu/L0+CdvEHBopvtglWim/mAx36G1f3L7AiP4TwGhtX/4b/hKf8jPhYDKAHPPQM6Abc9Az4FjAF7Pg8jPkLiiIqolzwt/+EzPC//4Tc8WJM8WyCTPFiPPFM3NyYEAgPsAXwTwAn/4ZwBztZ/nq/wgt0l4Ae9rhr/K6mjoab/v6PwpkGCBSZhAMm98JXwk44L5enwAEHwngNBav/w3mHgBP/wzwAIBIGlmAgEgaGcAXrJtt4jwA/hPyIvcAAAAAAAAAAAAAAAAIM8Wz4HPgc+SGbbeIiHPC3/JcfsAf/hnALazxQAP+EFukvAD3vpBldTR0PpA39H4USDBApMwgGTe+E36Qm8T1wv/wwAglzD4TfhJxwXeII4UMPhMwwAgnDD4TPhFIG6SMHDeut7f8vT4ACCAIPhgMPACf/hnAgEgbWoBCLMh0XNrAf74QW6S8APe+kGV1NHQ+kDf1w1/ldTR0NN/39cNf5XU0dDTf9/R+FEgwQKTMIBk3vhN+kJvE9cL/8MAIJcw+E34SccF3iCOFDD4TMMAIJww+Ez4RSBukjBw3rre3/L0+FcgwQKTMIBk3iLAACCWMPhQbrOz3/L0+E36Qm8T1wv/bADUwwCOGvhO+CdvEHBopvtglWim/mAx36G1f7YJcvsCkvgA4vhQbrOOEvhQIG7yf28QIrqWICNvAvhw3pYgI28C+HDi+E36Qm8T1wv/jhX4ScjPhYjOgG3PQM+Bz4HJgQCA+wDeXwPwAn/4ZwEc2XAi0NMD+kAw+GmpOABuAUiOgOAhxwDcIdMfId0hwQMighD////9vLGRW+AB8AH4R26RMN5vAS4h1h8xcfAB8AP4ACDTHzIgghAY0hcCunABtI6AjlIgghAuKIiquo5HIdN/M/hPAaC1f/hv+E36Qm8T1wv/ji/4TvgnbxBwaKb7YJVopv5gMd+htX+2CXL7AvhNyM+FiM6Abc9Az4HPgcmBAID7AN7e4lvwAnEB0CHTfzMg+E8BoLV/+G+AIPhA+kJvE9cL/8MAjkz4J28QcGim+2CVaKb+YDHfobV/cvsCgCD4QMjPhYjOgG3PQM+Bz4PIz5DqFdlC+CjPFvhKzxYizwt/yPhJzxb4T88Lf83NyYEAgPsAcgB+jjv4TfpCbxPXC/+OL/hO+CdvEHBopvtglWim/mAx36G1f7YJcvsC+E3Iz4WIzoBtz0DPgc+ByYEAgPsA3uIwAbFoAVJCimjkbNb/3dgqZHUta7ni4y+RG4Gorxv0pSAXFGeXADwMajtFO0E52HsAmDVq4kH5N4AZDaeUQD+cUWUV2AkJUHc1lAAGMwFmAAAW9AzD9ITA1jmiwHQB6z8Q0asAAAAAAAAAAAAAAAAAAAAAAAAAAAAAAAAAAAAAAAAAAIAJoAU2S+SILAcB6wO1rbtsWzbBCpk3Kw3RSzmdoIlsbiAAAAAAAAAAAAAAAAATEtAAAAAAAAAAAAAAAAAAvrwgAAAAAAAAAAAAAAAAAAAAABB1AUOAFSQopo5GzW/93YKmR1LWu54uMvkRuBqK8b9KUgFxRnlodgAA");

        assert!(matches!(
            parse_token_transaction(&tx, &description, TokenWalletVersion::Tip3v3).unwrap(),
            TokenWalletTransaction::OutgoingTransfer(a) if matches!(a.to, TransferRecipient::OwnerWallet(_))
        ));
    }

    #[test]
    fn test_parse_swap() {
        let (tx, description) = parse_transaction("te6ccgECDQEAAx4AA7V/AxqO0U7QTnYewCYNWriQfk3gBkNp5RAP5xRZRXYCQlAAAK8wDBUYEgZhXilMhb8uwySppSot4mIjr0gv3SETJXkSpo1fNtPQAACvL/vetDYFZ2wQADR//SVoBQQBAhcETQkHc1lAGH5JaxEDAgBvyZRshEw2dnwAAAAAAAQAAgAAAALltNr4qYJCC5/34YbNvyKcqgqDBCXdRgOzhnR40LLkaEEQQRQAnkfA7B6EgAAAAAAAAAABbwAAAAAAAAAAAAAAAAAAAAAAAAAAAAAAAAAAAAAAAAAAAAAAAAAAAAAAAAAAAAAAAAAAAAAAAAAAAAAAAAAAAAAAgnJyFRYUCdbm/iIPBBrBh1nQvDRUv4iVZ/TPXsafdMGq7iwcTZXDAFF+tOJ0kZZV41JVZ/IFqG20VsHpSYsLRlDmAgHgCgYBAd8HAbFoAeBjUdop2gnOw9gEwatXEg/JvADIbTyiAfziiyiuwEhLADOcXDcMUS0fCqCF6CrhQZyn2MQ4TEQF7IDBOoLlzsWDUHLFXNQGNnbSAAAV5gGCowTArO2CwAgB7S4oiKoAAAAAAAAAAAAAAAAAmJaAAAAAAAAAAAAAAAAAAAAAAAAAAAAAAAAAAAAAAAAAAACAFSQopo5GzW/93YKmR1LWu54uMvkRuBqK8b9KUgFxRnlwAqSFFNHI2a3/u7BUyOpa13PFxl8iNwNRXjfpSkAuKM8uCQFDgAvpSKEmcdsAU50DME0ul92s65jErkbosgMW7ZfKyelfEAwBsWgBUkKKaORs1v/d2CpkdS1rueLjL5EbgaivG/SlIBcUZ5cAPAxqO0U7QTnYewCYNWriQfk3gBkNp5RAP5xRZRXYCQlQdzWUAAYsZKwAABXmAMuIBMCs7W7ACwHNEEfJBAAAAAAAAAAAAAAAAACYloAAAAAAAAAAAAAAAAAAAAAAgBUkKKaORs1v/d2CpkdS1rueLjL5EbgaivG/SlIBcUZ5cAF9KRQkzjtgCnOgZgml0vu1nXMYlcjdFkBi3bL5WT0r4gwAKGLH29AUH5aUHpmCISLU2U5gJYC7");

        assert!(matches!(
            parse_token_transaction(&tx, &description, TokenWalletVersion::Tip3v3).unwrap(),
            TokenWalletTransaction::SwapBack(_)
        ));
    }

    #[test]
    fn test_parse_mint() {
        let (tx, description) = parse_transaction("te6ccgECBwEAAaMAA7V/Dx4joMaXoc3RFiyAn6o7n4HT55z5/QGPim3CCNJXQXAAAK8vTVj4NVj26LQJ+AavyN1HTyfjsnB1V8MYazh2SAaGUfKitkNwAACvL01Y+BYFZ1BAABRzL58IBQQBAhMECOYloBhzL58RAwIAW8AAAAAAAAAAAAAAAAEtRS2kSeULjPfdJ4YfFGEir+G1RruLcPyCFvDGFBOfjgQAnETpaJxAAAAAAAAAAADmAAAAAAAAAAAAAAAAAAAAAAAAAAAAAAAAAAAAAAAAAAAAAAAAAAAAAAAAAAAAAAAAAAAAAAAAAAAAAAAAAAAAAACCcmGLc3puHpvUqy9khm0IOdhMB4DZAuyNlJTJCkg0wvMOh6b7MBQnENOWWqV8wO0KnzyqzAm1eeuCWS1jgX4RNrUBAaAGANdoAEC3zK80W70FBnMN7CWF5ai6t7ZNfr6N19g9kzzkIx83ADw8eI6DGl6HN0RYsgJ+qO5+B0+ec+f0Bj4ptwgjSV0FzmJaAAYUWGAAABXl6TENBsCs6fAFn+ergAAAAAAAAAAN4Lazp2QAAEA=");

        assert!(matches!(
            parse_token_transaction(&tx, &description, TokenWalletVersion::Tip3v3).unwrap(),
            TokenWalletTransaction::Accept(_)
        ));
    }

    #[test]
    fn test_parse_bounced_tokens_transfer() {
        let (tx, description) = parse_transaction("te6ccgECCQEAAiEAA7V9jKvgMYxeLukedeW/PRr7QyRzEpkal33nb9KfgpelA3AAAO1mmxCMEy4UbEGiIQKVpE2nzO2Ar32k7H36ni1NMpxrcPorUNuwAADtZo+e3BYO9BHwADRwGMkIBQQBAhcMSgkCmI36GG92AhEDAgBvyYehIEwUWEAAAAAAAAQAAgAAAAKLF5Ge7DorMQ9dbEzZTgWK7Jiugap8s4dRpkiQl7CNEEBQFgwAnkP1TAqiBAAAAAAAAAAAtgAAAAAAAAAAAAAAAAAAAAAAAAAAAAAAAAAAAAAAAAAAAAAAAAAAAAAAAAAAAAAAAAAAAAAAAAAAAAAAAAAAAAAAgnIBZa/nTbAD2Vcr8A6p+uT7XD4tLowmBLZEuIHLxU1zbeHGgHFi5dfeWnrNgtL3FHE6zw6ysjTJJI3LFFDAgPi3AgHgCAYBAd8HALFoAbGVfAYxi8XdI868t+ejX2hkjmJTI1LvvO36U/BS9KBvABgzjiRJUfoXsV99CuD/WnKK4QN5mlferMiVbk0Y3Jc3ECddFmAGFFhgAAAdrNNiEYTB3oI+QAD5WAHF6/YBDYNj7TABzedO3/4+ENpaE0PhwRx5NFYisFNfpQA2Mq+AxjF4u6R515b89GvtDJHMSmRqXfedv0p+Cl6UDdApiN+gBhRYYAAAHazSjHIEwd6CFH////+MaQuBAAAAAAAAAAAAAAAAAAAAAIAAAAAAAAAAAAAAAEA=");

        println!(
            "{:?}",
            parse_token_transaction(&tx, &description, TokenWalletVersion::Tip3v4).unwrap()
        );

        assert!(matches!(
            parse_token_transaction(&tx, &description, TokenWalletVersion::Tip3v4).unwrap(),
            TokenWalletTransaction::TransferBounced(_)
        ));
    }
}<|MERGE_RESOLUTION|>--- conflicted
+++ resolved
@@ -4,12 +4,8 @@
 use num_bigint::BigUint;
 use once_cell::sync::OnceCell;
 use ton_block::{MsgAddressInt, Serializable};
-<<<<<<< HEAD
 use ton_token_abi::UnpackAbi;
 use ton_token_unpacker::{UnpackToken, UnpackerError};
-=======
-use ton_types::UInt256;
->>>>>>> d6f7c6b8
 
 use crate::contracts;
 use crate::core::models::*;
@@ -406,13 +402,13 @@
     }
 }
 
-<<<<<<< HEAD
-impl TryFrom<InputMessage> for MultisigConfirmTransaction {
-    type Error = UnpackerError;
-
-    fn try_from(value: InputMessage) -> Result<Self, Self::Error> {
+impl TryFrom<(UInt256, InputMessage)> for MultisigConfirmTransaction {
+    type Error = UnpackerError;
+
+    fn try_from((custodian, value): (UInt256, InputMessage)) -> Result<Self, Self::Error> {
         let output: MultisigConfirmTransaction = value.0.unpack()?;
         Ok(Self {
+            custodian,
             transaction_id: output.transaction_id,
         })
     }
@@ -440,49 +436,21 @@
     trans_id: u64,
 }
 
-impl TryFrom<ContractCall> for MultisigSubmitTransaction {
-    type Error = UnpackerError;
-
-    fn try_from(value: ContractCall) -> Result<Self, Self::Error> {
+impl TryFrom<(UInt256, ContractCall)> for MultisigSubmitTransaction {
+    type Error = UnpackerError;
+
+    fn try_from((custodian, value): (UInt256, ContractCall)) -> Result<Self, Self::Error> {
         let input: MultisigSubmitTransactionInput = value.inputs.unpack()?;
         let output: MultisigSubmitTransactionOutput = value.outputs.unpack()?;
 
         Ok(Self {
+            custodian,
             dest: input.dest,
             value: input.value,
             bounce: input.bounce,
             all_balance: input.all_balance,
             payload: input.payload,
             trans_id: output.trans_id,
-=======
-impl TryFrom<(UInt256, InputMessage)> for MultisigConfirmTransaction {
-    type Error = ParserError;
-
-    fn try_from((custodian, value): (UInt256, InputMessage)) -> Result<Self, Self::Error> {
-        let mut parser = value.0.into_parser();
-        Ok(Self {
-            custodian,
-            transaction_id: parser.parse_next()?,
-        })
-    }
-}
-
-impl TryFrom<(UInt256, ContractCall)> for MultisigSubmitTransaction {
-    type Error = ParserError;
-
-    fn try_from((custodian, value): (UInt256, ContractCall)) -> Result<Self, Self::Error> {
-        let mut input = value.inputs.into_parser();
-        let mut output = value.outputs.into_parser();
-
-        Ok(Self {
-            custodian,
-            dest: input.parse_next()?,
-            value: input.parse_next()?,
-            bounce: input.parse_next()?,
-            all_balance: input.parse_next()?,
-            payload: input.parse_next()?,
-            trans_id: output.parse_next()?,
->>>>>>> d6f7c6b8
         })
     }
 }
